--- conflicted
+++ resolved
@@ -19,12 +19,8 @@
   POSTGRES_ENABLED = False
 
 try:
-<<<<<<< HEAD
-  from local.rcrv.settings import CORIOLIX_DATABASE, CORIOLIX_DATABASE_HOST, CORIOLIX_DATABASE_USER, CORIOLIX_DATABASE_PASSWORD
-=======
   from local.rcrv.settings import CORIOLIX_DATABASE, CORIOLIX_DATABASE_HOST
   from local.rcrv.settings import CORIOLIX_DATABASE_USER, CORIOLIX_DATABASE_PASSWORD
->>>>>>> 2f129d1c
   CORIOLIX_SETTINGS_FOUND = True
 except ModuleNotFoundError:
   CORIOLIX_SETTINGS_FOUND = False
