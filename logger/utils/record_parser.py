#!/usr/bin/env python3

"""Tools for parsing NMEA and other text records.

By default, will load device and device_type definitions from files in
local/devices/*.yaml. Please see documentation in
local/devices/README.md for a description of the format these
definitions should take.
"""
import datetime
import glob
import json
import logging
import parse
import pprint
import sys

# Append openrvdas root to syspath prior to importing openrvdas modules
from os.path import dirname, realpath
sys.path.append(dirname(dirname(dirname(realpath(__file__)))))
from logger.utils import read_config  # noqa: E402
from logger.utils.das_record import DASRecord  # noqa: E402

# Dict of format types that extend the default formats recognized by the
# parse module.
from logger.utils.record_parser_formats import extra_format_types  # noqa: E402

DEFAULT_DEFINITION_PATH = 'local/devices/*.yaml'
DEFAULT_RECORD_FORMAT = '{data_id:w} {timestamp:ti} {field_string}'


class RecordParser:
<<<<<<< HEAD
  ############################
  def __init__(self, record_format=None,
               field_patterns=None, metadata=None,
               definition_path=DEFAULT_DEFINITION_PATH,
               return_das_record=False, return_json=False,
               metadata_interval=None, quiet=False, 
               prepend_data_id=False, delimiter=':'):
    """Create a parser that will parse field values out of a text record
    and return either a Python dict of data_id, timestamp and fields,
    a JSON encoding of that dict, or a binary DASRecord.
    ```
    record_format - string for parse.parse() to use to break out data_id
        and timestamp from the rest of the message. By default this will
        look for 'data_id timestamp field_string', where 'field_string'
        is a str containing the fields to be parsed.

    field_patterns
        If not None, a list of parse patterns to be tried instead
        of looking for device definitions along the definition path.

    metadata
        If field_patterns is not None, the metadata to send along with
        data records.

    definition_path - a comma-separated set of file globs in which to look
        for device and device_type definitions with which to parse message.

    return_json - return the parsed fields as a JSON encoded dict

    return_das_record - return the parsed fields as a DASRecord object

    metadata_interval - if not None, include the description, units
        and other metadata pertaining to each field in the returned
        record if those data haven't been returned in the last
        metadata_interval seconds.

    quiet - if not False, don't complain when unable to parse a record.

    prepend_data_id - If true prepend the instrument data_id to field_names
        in the record.

    delimiter 
        The string to insert between data_id and field_name when prepend_data_id is true. 
        Defaults to ':'.
        Not used if prepend_data_id is false.
    ```
    """
    self.quiet = quiet
    self.field_patterns = field_patterns
    self.metadata = metadata or {}
    self.record_format = record_format or DEFAULT_RECORD_FORMAT
    self.compiled_record_format = parse.compile(format=self.record_format,
                                                extra_types=extra_format_types)
    self.return_das_record = return_das_record
    self.return_json = return_json
    if return_das_record and return_json:
      raise ValueError('Only one of return_json and return_das_record '
                       'may be true.')

    self.metadata_interval = metadata_interval
    self.metadata_last_sent = {}
    self.prepend_data_id = prepend_data_id
    self.delimiter = delimiter

    # If we've been explicitly given the field_patterns we're to use for
    # parsing, compile them now.
    if field_patterns:
      self.compiled_field_patterns = [
        parse.compile(format=p, extra_types=extra_format_types)
        for p in field_patterns
      ]

    # If we've not been given field_patterns to use for parsing, read in all
    # the devices and device types to compile them.
    else:
      # Fill in the devices and device_types - NOTE: we won't be using
      # these if 'field_patterns' is provided as an argument.
      definitions = self._new_read_definitions(definition_path)
      self.devices = definitions.get('devices', {})
      self.device_types = definitions.get('device_types', {})

      # If we haven't been handed a dict of metadata, compile it from
      # the devices we've read.
      #
      # It's a map from variable name to the device and device type it
      # came from, along with device type variable and its units and
      # description, if provided in the device type
      # definition. Compiling this information is kind of excruciating
      # and voluminous.
      if not metadata and metadata_interval is not None:
        for device, device_def in self.devices.items(): # e.g. s330
          device_type_name = device_def.get('device_type', None) # Seapath330
          if not device_type_name:
            raise ValueError('Device definition for "%s" has no declaration of '
                             'its device_type.' % device)
          device_type_def = self.device_types.get(device_type_name, None)
          if not device_type_def:
            raise ValueError('Device type "%s" (declared in definition of "%s")'
                             ' is undefined.' % (device_type_name, device))
          device_type_fields = device_type_def.get('fields', None)
          if not device_type_fields:
            raise ValueError('Device type "%s" has no fields?'
                             % device_type_name)

          fields = device_def.get('fields', None)
          if not fields:
            raise ValueError('Device "%s" has no fields?!?' % device)

          # e.g. device_type_field = GPSTime, device_field = S330GPSTime
          for device_type_field, device_field in fields.items():
            # e.g. GPSTime: {'units':..., 'description':...}
            field_desc = device_type_fields.get(device_type_field, None)
            if not field_desc:
              logging.warning('Device type "%s" has no field corresponding to '
                              'device field "%s"' % (device_type_name,
                                                     device_type_field))
              continue
            self.metadata[device_field] = {
              'device': device,
              'device_type': device_type_name,
              'device_type_field': device_type_field,
            }
            self.metadata[device_field].update(field_desc)

      # Some limited error checking: make sure that all devices have a
      # defined device_type.
      for device, device_def in self.devices.items():
        device_type = device_def.get('device_type', None)
        if not device_type:
          raise ValueError('Device definition for "%s" has no declaration of '
                           'its device_type.' % device)
        if not device_type in self.device_types:
          raise ValueError('Device type "%s" (declared in definition of "%s") '
                           'is undefined.' % (device_type, device))

      # Compile format definitions so that we can run them more
      # quickly. If format is a single string, normalize it into a list
      # to simplify later code.
      for device_type, device_type_def in self.device_types.items():
        format = device_type_def.get('format', None)
        if format is None:
          raise ValueError('Device type %s has no format definition'
                           % device_type)
        if type(format) is str:
          try:
            compiled_format = [parse.compile(format=format,
                                             extra_types=extra_format_types)]
          except ValueError as e:
            raise ValueError('Bad parser format: "%s": %s' % (format, e))
        else:
          compiled_format = [parse.compile(format=f,
                                           extra_types=extra_format_types)
                             for f in format]
        self.device_types[device_type]['compiled_format'] = compiled_format

  ############################
  def parse_record(self, record):
    """Parse an id-prefixed text record into a Python dict of data_id,
    timestamp and fields.
    """
    if not record:
      return None
    if not type(record) is str:
      logging.info('Record is not a string: "%s"', record)
      return None
    try:
      parsed_record = self.compiled_record_format.parse(record).named
    except (ValueError, AttributeError):
      if not self.quiet:
        logging.warning('Unable to parse record into "%s"', self.record_format)
        logging.warning('Record: %s', record)
      return None

    # Convert timestamp to numeric, if it's there
    timestamp = parsed_record.get('timestamp', None)
    if timestamp is not None and type(timestamp) is datetime.datetime:
      timestamp = timestamp.timestamp()
      parsed_record['timestamp'] = timestamp

    # Extract the field string we're going to parse; remove trailing
    # whitespace.
    field_string = parsed_record.get('field_string', None).rstrip()
    if field_string is not None:
      del parsed_record['field_string']

    fields = {}
    if field_string:
      # If we've been given a set of field_patterns to apply, use the
      # first that matches.
      if self.field_patterns:
        for trial_pattern in self.compiled_field_patterns:
          parsed_fields = trial_pattern.parse(field_string)
          # Did we find a parse that matched? If so, return its named fields
          if parsed_fields:
            fields = parsed_fields.named
            break

      # If we were given no explicit field_patterns to use, we need to
      # count on the record having a data_id that lets us figure out
      # which device, and therefore which field_patterns to try.
      else:
        data_id = parsed_record.get('data_id', None)
        if data_id is None:
          if not self.quiet:
            logging.warning('No data id found in record: %s', record)
          return None
        fields = self.parse_for_data_id(data_id, field_string)

    if fields:
      if self.prepend_data_id:
        # This conditional dictates whether fields are stored with just the
        # field_name key, or <data_id><delimiter><field_name>
        # Doing some work directly on the fields dict, so we'll take a copy
        # to loop over.
        fields_copy = fields.copy()
        # Reset the fields dict
        fields = {}
        for field in fields_copy:
          # Determine the new "field_name"
          key = '' + data_id + self.delimiter + field
          # Set the value
          fields[key] = fields_copy[field]
      parsed_record['fields'] = fields

    # If we have parsed fields, see if we also have metadata. Are we
    # supposed to occasionally send it for our variables? Is it time
    # to send it again?
    metadata_fields = {}
    if self.metadata and self.metadata_interval:
      for field_name in fields:
        last_metadata_sent = self.metadata_last_sent.get(field_name, 0)
        time_since_send = timestamp - last_metadata_sent
        if time_since_send > self.metadata_interval:
          field_metadata = self.metadata.get(field_name, None)
          if field_metadata:
            metadata_fields[field_name] = field_metadata
            self.metadata_last_sent[field_name] = timestamp
    if metadata_fields:
      metadata = {'fields': metadata_fields}
    else:
      metadata = None

    if metadata:
      parsed_record['metadata'] = metadata

    logging.debug('Created parsed record: %s', pprint.pformat(parsed_record))

    # What are we going to do with the result we've created?
    if self.return_das_record:
      try:
        return DASRecord(data_id=data_id, timestamp=timestamp,
                         fields=fields, metadata=metadata)
      except KeyError:
        return None

    elif self.return_json:
      return json.dumps(parsed_record)
    else:
      return parsed_record

  ############################
  def parse_for_data_id(self, data_id, field_string):
    """Look up the device and device type for a data_id. Parse the field_string
    according to those formats, returning a dict of {field_name:
    field_value} or None if unable to match a format pattern.
    """
    if not self.devices:
      logging.warning('RecordParser has no device definitions; unable to parse!')
      return None

    # Get device and device_type definitions for data_id    
    device = self.devices.get(data_id, None)
    if not device:
      if not self.quiet:
        logging.warning('Unrecognized data id "%s", field string: %s',
                        data_id, field_string)
        logging.warning('Known data ids are: "%s"',
                        ', '.join(self.devices.keys()))
      return None

    device_type = device.get('device_type', None)
    if not device_type:
      if not self.quiet:
        logging.error('Internal error: No "device_type" for device %s!', device)
      return None

    # Now parse the field_string, based on device type. If something goes
    # wrong during parsing, expect a ValueError.
    try:
      parsed_fields = self.parse(device_type=device_type, field_string=field_string)
      logging.debug('Got fields: %s', pprint.pformat(parsed_fields))
    except ValueError as e:
      logging.error(str(e))
      return None

    # Finally, convert field values to variable names specific to device
    device_fields = device.get('fields', None)
    if not device_fields:
      if not self.quiet:
        logging.error('No "fields" definition found for device %s', data_id)
      return None

    # Assign field values to the appropriate named variable.
    fields = {}
    for field_name, value in parsed_fields.items():
      variable_name = device_fields.get(field_name, None)
      # None means we're not supposed to report it.
      if variable_name is None:
        continue
      # None means we didn't have a value for this field; omit it.
      if value is None:
        continue
      # If it's a datetime, convert to numeric timestamp
      if type(value) is datetime.datetime:
        value = value.timestamp()
      fields[variable_name] = value

    logging.debug('Got fields: %s', pprint.pformat(fields))
    return fields

  ############################
  def parse(self, device_type, field_string):
    """Parse a text field_string for the given device_type into a flat Python
    dict; raise ValueError if there are problems, return empty dict if
    there is no match to the provided formats.

    """
    device_definition = self.device_types.get(device_type, None)
    if not device_definition:
      raise ValueError('No definition found for device_type "%s"', device_type)

    compiled_format = device_definition.get('compiled_format', None)
    for trial_format in compiled_format:
      fields = trial_format.parse(field_string)
      if fields:
        return fields.named

    # Nothing matched, go home empty-handed
    if not self.quiet:
      logging.warning('No formats for %s matched field_string "%s"',
                      device_type, field_string)
    return {}

  ############################
  def _read_definitions(self, filespec_paths):
    """Read the files on the filespec_paths and return dictinary of
    accumulated definitions.
    """
    definitions = {}
    for filespec in filespec_paths.split(','):
      filenames = glob.glob(filespec)
      if not filenames:
        logging.warning('No files match definition file spec "%s"', filespec)

      for filename in filenames:
        file_definitions = read_config.read_config(filename)

        for new_def_name, new_def in file_definitions.items():
          if new_def_name in definitions:
            logging.warning('Duplicate definition for "%s" found in %s',
                            new_def_name, filename)
          definitions[new_def_name] = new_def
    return definitions

  ############################
  def _new_read_definitions(self, filespec_paths, definitions=None):
    """Read the files on the filespec_paths and return dictinary of
    accumulated definitions.

    filespec_paths - a list of possibly-globbed filespecs to be read

    definitions - optional dict of pre-existing definitions that will
                  be added to. Typically this will be omitted on a base call,
                  but may be added to when recursing. Passing it in allows
                  flagging when items are defined more than once.
    """
    # If nothing was passed in, start with base case.
    definitions = definitions or {'devices': {}, 'device_types': {}}

    for filespec in filespec_paths.split(','):
      filenames = glob.glob(filespec)
      if not filenames:
        logging.warning('No files match definition file spec "%s"', filespec)

      for filename in filenames:
        file_definitions = read_config.read_config(filename)

        for key, val in file_definitions.items():
          # If we have a dict of device definitions, copy them into the
          # 'devices' key of our definitions.
          if key == 'devices':
            if not type(val) is dict:
              logging.error('"devices" values in file %s must be dict. '
                            'Found type "%s"', filename, type(val))
              return None

            for device_name, device_def in val.items():
              if device_name in definitions['devices']:
                logging.warning('Duplicate definition for "%s" found in %s',
                                device_name, filename)
              definitions['devices'][device_name] = device_def

          # If we have a dict of device_type definitions, copy them into the
          # 'device_types' key of our definitions.
          elif key == 'device_types':
            if not type(val) is dict:
              logging.error('"device_typess" values in file %s must be dict. '
                            'Found type "%s"', filename, type(val))
              return None

            for device_type_name, device_type_def in val.items():
              if device_type_name in definitions['device_types']:
                logging.warning('Duplicate definition for "%s" found in %s',
                                device_type_name, filename)
              definitions['device_types'][device_type_name] = device_type_def

          # If we're including other files, recurse inelegantly
          elif key == 'includes':
            if not type(val) in [str, list]:
              logging.error('"includes" values in file %s must be either '
                            'a list or a simple string. Found type "%s"',
                            filename, type(val))
              return None

            if type(val) is str: val = [val]
            for filespec in val:
              new_defs = self._new_read_definitions(filespec, definitions)
              definitions['devices'].update(new_defs.get('devices', {}))
              definitions['device_types'].update(new_defs.get('device_types', {}))

          # If it's not an includes/devices/device_types def, assume
          # it's a (deprecated) top-level device or device_type
          # definition. Try adding it to the right place.
          else:
            category = val.get('category', None)
            if not category in ['device', 'device_type']:
              logging.warning('Top-level definition "%s" in file %s is not '
                              'category "device" or "device_type". '
                              'Category is "%s" - ignoring', category)
              continue
            if category == 'device':
              if key in definitions['devices']:
                logging.warning('Duplicate definition for "%s" found in %s',
                                key, filename)
              definitions['devices'][key] = val
=======
    ############################
    def __init__(self, record_format=None,
                 field_patterns=None, metadata=None,
                 definition_path=DEFAULT_DEFINITION_PATH,
                 return_das_record=False, return_json=False,
                 metadata_interval=None, quiet=False,
                 prepend_data_id=False, delimiter=':'):
        """Create a parser that will parse field values out of a text record
        and return either a Python dict of data_id, timestamp and fields,
        a JSON encoding of that dict, or a binary DASRecord.
        ```
        record_format - string for parse.parse() to use to break out data_id
            and timestamp from the rest of the message. By default this will
            look for 'data_id timestamp field_string', where 'field_string'
            is a str containing the fields to be parsed.

        field_patterns
            If not None, a list of parse patterns to be tried instead
            of looking for device definitions along the definition path.

        metadata
            If field_patterns is not None, the metadata to send along with
            data records.

        definition_path - a comma-separated set of file globs in which to look
            for device and device_type definitions with which to parse message.

        return_json - return the parsed fields as a JSON encoded dict

        return_das_record - return the parsed fields as a DASRecord object

        metadata_interval - if not None, include the description, units
            and other metadata pertaining to each field in the returned
            record if those data haven't been returned in the last
            metadata_interval seconds.

        quiet - if not False, don't complain when unable to parse a record.

        prepend_data_id - If true prepend the instrument data_id to field_names
            in the record.

        delimiter
            The string to insert between data_id and field_name when prepend_data_id is true.
            Defaults to ':'.
            Not used if prepend_data_id is false.
        ```
        """
        self.quiet = quiet
        self.field_patterns = field_patterns
        self.metadata = metadata or {}
        self.record_format = record_format or DEFAULT_RECORD_FORMAT
        self.compiled_record_format = parse.compile(format=self.record_format,
                                                    extra_types=extra_format_types)
        self.return_das_record = return_das_record
        self.return_json = return_json
        if return_das_record and return_json:
            raise ValueError('Only one of return_json and return_das_record '
                             'may be true.')

        self.metadata_interval = metadata_interval
        self.metadata_last_sent = {}
        self.prepend_data_id = prepend_data_id
        self.delimiter = delimiter

        # If we've been explicitly given the field_patterns we're to use for
        # parsing, compile them now.
        if field_patterns:
            self.compiled_field_patterns = [
                parse.compile(format=p, extra_types=extra_format_types)
                for p in field_patterns
            ]

        # If we've not been given field_patterns to use for parsing, read in all
        # the devices and device types to compile them.
        else:
            # Fill in the devices and device_types - NOTE: we won't be using
            # these if 'field_patterns' is provided as an argument.
            definitions = self._new_read_definitions(definition_path)
            self.devices = definitions.get('devices', {})
            self.device_types = definitions.get('device_types', {})

            # If we haven't been handed a dict of metadata, compile it from
            # the devices we've read.
            #
            # It's a map from variable name to the device and device type it
            # came from, along with device type variable and its units and
            # description, if provided in the device type
            # definition. Compiling this information is kind of excruciating
            # and voluminous.
            if not metadata and metadata_interval is not None:
                for device, device_def in self.devices.items():  # e.g. s330
                    device_type_name = device_def.get('device_type', None)  # Seapath330
                    if not device_type_name:
                        raise ValueError('Device definition for "%s" has no declaration of '
                                         'its device_type.' % device)
                    device_type_def = self.device_types.get(device_type_name, None)
                    if not device_type_def:
                        raise ValueError('Device type "%s" (declared in definition of "%s")'
                                         ' is undefined.' % (device_type_name, device))
                    device_type_fields = device_type_def.get('fields', None)
                    if not device_type_fields:
                        raise ValueError('Device type "%s" has no fields?'
                                         % device_type_name)

                    fields = device_def.get('fields', None)
                    if not fields:
                        raise ValueError('Device "%s" has no fields?!?' % device)

                    # e.g. device_type_field = GPSTime, device_field = S330GPSTime
                    for device_type_field, device_field in fields.items():
                        # e.g. GPSTime: {'units':..., 'description':...}
                        field_desc = device_type_fields.get(device_type_field, None)
                        if not field_desc:
                            logging.warning('Device type "%s" has no field corresponding to '
                                            'device field "%s"' % (device_type_name,
                                                                   device_type_field))
                            continue
                        self.metadata[device_field] = {
                            'device': device,
                            'device_type': device_type_name,
                            'device_type_field': device_type_field,
                        }
                        self.metadata[device_field].update(field_desc)

            # Some limited error checking: make sure that all devices have a
            # defined device_type.
            for device, device_def in self.devices.items():
                device_type = device_def.get('device_type', None)
                if not device_type:
                    raise ValueError('Device definition for "%s" has no declaration of '
                                     'its device_type.' % device)
                if device_type not in self.device_types:
                    raise ValueError('Device type "%s" (declared in definition of "%s") '
                                     'is undefined.' % (device_type, device))

            # Compile format definitions so that we can run them more
            # quickly. If format is a single string, normalize it into a list
            # to simplify later code.
            for device_type, device_type_def in self.device_types.items():
                format = device_type_def.get('format', None)
                if format is None:
                    raise ValueError('Device type %s has no format definition'
                                     % device_type)
                if isinstance(format, str):
                    try:
                        compiled_format = [parse.compile(format=format,
                                                         extra_types=extra_format_types)]
                    except ValueError as e:
                        raise ValueError('Bad parser format: "%s": %s' % (format, e))
                else:
                    compiled_format = [parse.compile(format=f,
                                                     extra_types=extra_format_types)
                                       for f in format]
                self.device_types[device_type]['compiled_format'] = compiled_format

    ############################
    def parse_record(self, record):
        """Parse an id-prefixed text record into a Python dict of data_id,
        timestamp and fields.
        """
        if not record:
            return None
        if not isinstance(record, str):
            logging.info('Record is not a string: "%s"', record)
            return None
        try:
            parsed_record = self.compiled_record_format.parse(record).named
        except (ValueError, AttributeError):
            if not self.quiet:
                logging.warning('Unable to parse record into "%s"', self.record_format)
                logging.warning('Record: %s', record)
            return None

        # Convert timestamp to numeric, if it's there
        timestamp = parsed_record.get('timestamp', None)
        if timestamp is not None and isinstance(timestamp, datetime.datetime):
            timestamp = timestamp.timestamp()
            parsed_record['timestamp'] = timestamp

        # Extract the field string we're going to parse; remove trailing
        # whitespace.
        field_string = parsed_record.get('field_string', None).rstrip()
        if field_string is not None:
            del parsed_record['field_string']

        fields = {}
        if field_string:
            # If we've been given a set of field_patterns to apply, use the
            # first that matches.
            if self.field_patterns:
                for trial_pattern in self.compiled_field_patterns:
                    parsed_fields = trial_pattern.parse(field_string)
                    # Did we find a parse that matched? If so, return its named fields
                    if parsed_fields:
                        fields = parsed_fields.named
                        break

            # If we were given no explicit field_patterns to use, we need to
            # count on the record having a data_id that lets us figure out
            # which device, and therefore which field_patterns to try.
>>>>>>> 83060faa
            else:
                data_id = parsed_record.get('data_id', None)
                if data_id is None:
                    if not self.quiet:
                        logging.warning('No data id found in record: %s', record)
                    return None
                fields = self.parse_for_data_id(data_id, field_string)

        if fields:
            if self.prepend_data_id:
                # This conditional dictates whether fields are stored with just the
                # field_name key, or <data_id><delimiter><field_name>
                # Doing some work directly on the fields dict, so we'll take a copy
                # to loop over.
                fields_copy = fields.copy()
                # Reset the fields dict
                fields = {}
                for field in fields_copy:
                    # Determine the new "field_name"
                    key = '' + data_id + self.delimiter + field
                    # Set the value
                    fields[key] = fields_copy[field]
            parsed_record['fields'] = fields

        # If we have parsed fields, see if we also have metadata. Are we
        # supposed to occasionally send it for our variables? Is it time
        # to send it again?
        metadata_fields = {}
        if self.metadata and self.metadata_interval:
            for field_name in fields:
                last_metadata_sent = self.metadata_last_sent.get(field_name, 0)
                time_since_send = timestamp - last_metadata_sent
                if time_since_send > self.metadata_interval:
                    field_metadata = self.metadata.get(field_name, None)
                    if field_metadata:
                        metadata_fields[field_name] = field_metadata
                        self.metadata_last_sent[field_name] = timestamp
        if metadata_fields:
            metadata = {'fields': metadata_fields}
        else:
            metadata = None

        if metadata:
            parsed_record['metadata'] = metadata

        logging.debug('Created parsed record: %s', pprint.pformat(parsed_record))

        # What are we going to do with the result we've created?
        if self.return_das_record:
            try:
                return DASRecord(data_id=data_id, timestamp=timestamp,
                                 fields=fields, metadata=metadata)
            except KeyError:
                return None

        elif self.return_json:
            return json.dumps(parsed_record)
        else:
            return parsed_record

    ############################
    def parse_for_data_id(self, data_id, field_string):
        """Look up the device and device type for a data_id. Parse the field_string
        according to those formats, returning a dict of {field_name:
        field_value} or None if unable to match a format pattern.
        """
        if not self.devices:
            logging.warning('RecordParser has no device definitions; unable to parse!')
            return None

        # Get device and device_type definitions for data_id
        device = self.devices.get(data_id, None)
        if not device:
            if not self.quiet:
                logging.warning('Unrecognized data id "%s", field string: %s',
                                data_id, field_string)
                logging.warning('Known data ids are: "%s"',
                                ', '.join(self.devices.keys()))
            return None

        device_type = device.get('device_type', None)
        if not device_type:
            if not self.quiet:
                logging.error('Internal error: No "device_type" for device %s!', device)
            return None

        # Now parse the field_string, based on device type. If something goes
        # wrong during parsing, expect a ValueError.
        try:
            parsed_fields = self.parse(device_type=device_type, field_string=field_string)
            logging.debug('Got fields: %s', pprint.pformat(parsed_fields))
        except ValueError as e:
            logging.error(str(e))
            return None

        # Finally, convert field values to variable names specific to device
        device_fields = device.get('fields', None)
        if not device_fields:
            if not self.quiet:
                logging.error('No "fields" definition found for device %s', data_id)
            return None

        # Assign field values to the appropriate named variable.
        fields = {}
        for field_name, value in parsed_fields.items():
            variable_name = device_fields.get(field_name, None)
            # None means we're not supposed to report it.
            if variable_name is None:
                continue
            # None means we didn't have a value for this field; omit it.
            if value is None:
                continue
            # If it's a datetime, convert to numeric timestamp
            if isinstance(value, datetime.datetime):
                value = value.timestamp()
            fields[variable_name] = value

        logging.debug('Got fields: %s', pprint.pformat(fields))
        return fields

    ############################
    def parse(self, device_type, field_string):
        """Parse a text field_string for the given device_type into a flat Python
        dict; raise ValueError if there are problems, return empty dict if
        there is no match to the provided formats.

        """
        device_definition = self.device_types.get(device_type, None)
        if not device_definition:
            raise ValueError('No definition found for device_type "%s"', device_type)

        compiled_format = device_definition.get('compiled_format', None)
        for trial_format in compiled_format:
            fields = trial_format.parse(field_string)
            if fields:
                return fields.named

        # Nothing matched, go home empty-handed
        if not self.quiet:
            logging.warning('No formats for %s matched field_string "%s"',
                            device_type, field_string)
        return {}

    ############################
    def _read_definitions(self, filespec_paths):
        """Read the files on the filespec_paths and return dictinary of
        accumulated definitions.
        """
        definitions = {}
        for filespec in filespec_paths.split(','):
            filenames = glob.glob(filespec)
            if not filenames:
                logging.warning('No files match definition file spec "%s"', filespec)

            for filename in filenames:
                file_definitions = read_config.read_config(filename)

                for new_def_name, new_def in file_definitions.items():
                    if new_def_name in definitions:
                        logging.warning('Duplicate definition for "%s" found in %s',
                                        new_def_name, filename)
                    definitions[new_def_name] = new_def
        return definitions

    ############################
    def _new_read_definitions(self, filespec_paths, definitions=None):
        """Read the files on the filespec_paths and return dictinary of
        accumulated definitions.

        filespec_paths - a list of possibly-globbed filespecs to be read

        definitions - optional dict of pre-existing definitions that will
                      be added to. Typically this will be omitted on a base call,
                      but may be added to when recursing. Passing it in allows
                      flagging when items are defined more than once.
        """
        # If nothing was passed in, start with base case.
        definitions = definitions or {'devices': {}, 'device_types': {}}

        for filespec in filespec_paths.split(','):
            filenames = glob.glob(filespec)
            if not filenames:
                logging.warning('No files match definition file spec "%s"', filespec)

            for filename in filenames:
                file_definitions = read_config.read_config(filename)

                for key, val in file_definitions.items():
                    # If we have a dict of device definitions, copy them into the
                    # 'devices' key of our definitions.
                    if key == 'devices':
                        if not isinstance(val, dict):
                            logging.error('"devices" values in file %s must be dict. '
                                          'Found type "%s"', filename, type(val))
                            return None

                        for device_name, device_def in val.items():
                            if device_name in definitions['devices']:
                                logging.warning('Duplicate definition for "%s" found in %s',
                                                device_name, filename)
                            definitions['devices'][device_name] = device_def

                    # If we have a dict of device_type definitions, copy them into the
                    # 'device_types' key of our definitions.
                    elif key == 'device_types':
                        if not isinstance(val, dict):
                            logging.error('"device_typess" values in file %s must be dict. '
                                          'Found type "%s"', filename, type(val))
                            return None

                        for device_type_name, device_type_def in val.items():
                            if device_type_name in definitions['device_types']:
                                logging.warning('Duplicate definition for "%s" found in %s',
                                                device_type_name, filename)
                            definitions['device_types'][device_type_name] = device_type_def

                    # If we're including other files, recurse inelegantly
                    elif key == 'includes':
                        if not type(val) in [str, list]:
                            logging.error('"includes" values in file %s must be either '
                                          'a list or a simple string. Found type "%s"',
                                          filename, type(val))
                            return None

                        if isinstance(val, str):
                            val = [val]
                        for filespec in val:
                            new_defs = self._new_read_definitions(filespec, definitions)
                            definitions['devices'].update(new_defs.get('devices', {}))
                            definitions['device_types'].update(new_defs.get('device_types', {}))

                    # If it's not an includes/devices/device_types def, assume
                    # it's a (deprecated) top-level device or device_type
                    # definition. Try adding it to the right place.
                    else:
                        category = val.get('category', None)
                        if category not in ['device', 'device_type']:
                            logging.warning('Top-level definition "%s" in file %s is not '
                                            'category "device" or "device_type". '
                                            'Category is "%s" - ignoring', category)
                            continue
                        if category == 'device':
                            if key in definitions['devices']:
                                logging.warning('Duplicate definition for "%s" found in %s',
                                                key, filename)
                            definitions['devices'][key] = val
                        else:
                            if key in definitions['device_types']:
                                logging.warning('Duplicate definition for "%s" found in %s',
                                                key, filename)
                            definitions['device_types'][key] = val

        # Finally, return the accumulated definitions
        return definitions<|MERGE_RESOLUTION|>--- conflicted
+++ resolved
@@ -30,453 +30,6 @@
 
 
 class RecordParser:
-<<<<<<< HEAD
-  ############################
-  def __init__(self, record_format=None,
-               field_patterns=None, metadata=None,
-               definition_path=DEFAULT_DEFINITION_PATH,
-               return_das_record=False, return_json=False,
-               metadata_interval=None, quiet=False, 
-               prepend_data_id=False, delimiter=':'):
-    """Create a parser that will parse field values out of a text record
-    and return either a Python dict of data_id, timestamp and fields,
-    a JSON encoding of that dict, or a binary DASRecord.
-    ```
-    record_format - string for parse.parse() to use to break out data_id
-        and timestamp from the rest of the message. By default this will
-        look for 'data_id timestamp field_string', where 'field_string'
-        is a str containing the fields to be parsed.
-
-    field_patterns
-        If not None, a list of parse patterns to be tried instead
-        of looking for device definitions along the definition path.
-
-    metadata
-        If field_patterns is not None, the metadata to send along with
-        data records.
-
-    definition_path - a comma-separated set of file globs in which to look
-        for device and device_type definitions with which to parse message.
-
-    return_json - return the parsed fields as a JSON encoded dict
-
-    return_das_record - return the parsed fields as a DASRecord object
-
-    metadata_interval - if not None, include the description, units
-        and other metadata pertaining to each field in the returned
-        record if those data haven't been returned in the last
-        metadata_interval seconds.
-
-    quiet - if not False, don't complain when unable to parse a record.
-
-    prepend_data_id - If true prepend the instrument data_id to field_names
-        in the record.
-
-    delimiter 
-        The string to insert between data_id and field_name when prepend_data_id is true. 
-        Defaults to ':'.
-        Not used if prepend_data_id is false.
-    ```
-    """
-    self.quiet = quiet
-    self.field_patterns = field_patterns
-    self.metadata = metadata or {}
-    self.record_format = record_format or DEFAULT_RECORD_FORMAT
-    self.compiled_record_format = parse.compile(format=self.record_format,
-                                                extra_types=extra_format_types)
-    self.return_das_record = return_das_record
-    self.return_json = return_json
-    if return_das_record and return_json:
-      raise ValueError('Only one of return_json and return_das_record '
-                       'may be true.')
-
-    self.metadata_interval = metadata_interval
-    self.metadata_last_sent = {}
-    self.prepend_data_id = prepend_data_id
-    self.delimiter = delimiter
-
-    # If we've been explicitly given the field_patterns we're to use for
-    # parsing, compile them now.
-    if field_patterns:
-      self.compiled_field_patterns = [
-        parse.compile(format=p, extra_types=extra_format_types)
-        for p in field_patterns
-      ]
-
-    # If we've not been given field_patterns to use for parsing, read in all
-    # the devices and device types to compile them.
-    else:
-      # Fill in the devices and device_types - NOTE: we won't be using
-      # these if 'field_patterns' is provided as an argument.
-      definitions = self._new_read_definitions(definition_path)
-      self.devices = definitions.get('devices', {})
-      self.device_types = definitions.get('device_types', {})
-
-      # If we haven't been handed a dict of metadata, compile it from
-      # the devices we've read.
-      #
-      # It's a map from variable name to the device and device type it
-      # came from, along with device type variable and its units and
-      # description, if provided in the device type
-      # definition. Compiling this information is kind of excruciating
-      # and voluminous.
-      if not metadata and metadata_interval is not None:
-        for device, device_def in self.devices.items(): # e.g. s330
-          device_type_name = device_def.get('device_type', None) # Seapath330
-          if not device_type_name:
-            raise ValueError('Device definition for "%s" has no declaration of '
-                             'its device_type.' % device)
-          device_type_def = self.device_types.get(device_type_name, None)
-          if not device_type_def:
-            raise ValueError('Device type "%s" (declared in definition of "%s")'
-                             ' is undefined.' % (device_type_name, device))
-          device_type_fields = device_type_def.get('fields', None)
-          if not device_type_fields:
-            raise ValueError('Device type "%s" has no fields?'
-                             % device_type_name)
-
-          fields = device_def.get('fields', None)
-          if not fields:
-            raise ValueError('Device "%s" has no fields?!?' % device)
-
-          # e.g. device_type_field = GPSTime, device_field = S330GPSTime
-          for device_type_field, device_field in fields.items():
-            # e.g. GPSTime: {'units':..., 'description':...}
-            field_desc = device_type_fields.get(device_type_field, None)
-            if not field_desc:
-              logging.warning('Device type "%s" has no field corresponding to '
-                              'device field "%s"' % (device_type_name,
-                                                     device_type_field))
-              continue
-            self.metadata[device_field] = {
-              'device': device,
-              'device_type': device_type_name,
-              'device_type_field': device_type_field,
-            }
-            self.metadata[device_field].update(field_desc)
-
-      # Some limited error checking: make sure that all devices have a
-      # defined device_type.
-      for device, device_def in self.devices.items():
-        device_type = device_def.get('device_type', None)
-        if not device_type:
-          raise ValueError('Device definition for "%s" has no declaration of '
-                           'its device_type.' % device)
-        if not device_type in self.device_types:
-          raise ValueError('Device type "%s" (declared in definition of "%s") '
-                           'is undefined.' % (device_type, device))
-
-      # Compile format definitions so that we can run them more
-      # quickly. If format is a single string, normalize it into a list
-      # to simplify later code.
-      for device_type, device_type_def in self.device_types.items():
-        format = device_type_def.get('format', None)
-        if format is None:
-          raise ValueError('Device type %s has no format definition'
-                           % device_type)
-        if type(format) is str:
-          try:
-            compiled_format = [parse.compile(format=format,
-                                             extra_types=extra_format_types)]
-          except ValueError as e:
-            raise ValueError('Bad parser format: "%s": %s' % (format, e))
-        else:
-          compiled_format = [parse.compile(format=f,
-                                           extra_types=extra_format_types)
-                             for f in format]
-        self.device_types[device_type]['compiled_format'] = compiled_format
-
-  ############################
-  def parse_record(self, record):
-    """Parse an id-prefixed text record into a Python dict of data_id,
-    timestamp and fields.
-    """
-    if not record:
-      return None
-    if not type(record) is str:
-      logging.info('Record is not a string: "%s"', record)
-      return None
-    try:
-      parsed_record = self.compiled_record_format.parse(record).named
-    except (ValueError, AttributeError):
-      if not self.quiet:
-        logging.warning('Unable to parse record into "%s"', self.record_format)
-        logging.warning('Record: %s', record)
-      return None
-
-    # Convert timestamp to numeric, if it's there
-    timestamp = parsed_record.get('timestamp', None)
-    if timestamp is not None and type(timestamp) is datetime.datetime:
-      timestamp = timestamp.timestamp()
-      parsed_record['timestamp'] = timestamp
-
-    # Extract the field string we're going to parse; remove trailing
-    # whitespace.
-    field_string = parsed_record.get('field_string', None).rstrip()
-    if field_string is not None:
-      del parsed_record['field_string']
-
-    fields = {}
-    if field_string:
-      # If we've been given a set of field_patterns to apply, use the
-      # first that matches.
-      if self.field_patterns:
-        for trial_pattern in self.compiled_field_patterns:
-          parsed_fields = trial_pattern.parse(field_string)
-          # Did we find a parse that matched? If so, return its named fields
-          if parsed_fields:
-            fields = parsed_fields.named
-            break
-
-      # If we were given no explicit field_patterns to use, we need to
-      # count on the record having a data_id that lets us figure out
-      # which device, and therefore which field_patterns to try.
-      else:
-        data_id = parsed_record.get('data_id', None)
-        if data_id is None:
-          if not self.quiet:
-            logging.warning('No data id found in record: %s', record)
-          return None
-        fields = self.parse_for_data_id(data_id, field_string)
-
-    if fields:
-      if self.prepend_data_id:
-        # This conditional dictates whether fields are stored with just the
-        # field_name key, or <data_id><delimiter><field_name>
-        # Doing some work directly on the fields dict, so we'll take a copy
-        # to loop over.
-        fields_copy = fields.copy()
-        # Reset the fields dict
-        fields = {}
-        for field in fields_copy:
-          # Determine the new "field_name"
-          key = '' + data_id + self.delimiter + field
-          # Set the value
-          fields[key] = fields_copy[field]
-      parsed_record['fields'] = fields
-
-    # If we have parsed fields, see if we also have metadata. Are we
-    # supposed to occasionally send it for our variables? Is it time
-    # to send it again?
-    metadata_fields = {}
-    if self.metadata and self.metadata_interval:
-      for field_name in fields:
-        last_metadata_sent = self.metadata_last_sent.get(field_name, 0)
-        time_since_send = timestamp - last_metadata_sent
-        if time_since_send > self.metadata_interval:
-          field_metadata = self.metadata.get(field_name, None)
-          if field_metadata:
-            metadata_fields[field_name] = field_metadata
-            self.metadata_last_sent[field_name] = timestamp
-    if metadata_fields:
-      metadata = {'fields': metadata_fields}
-    else:
-      metadata = None
-
-    if metadata:
-      parsed_record['metadata'] = metadata
-
-    logging.debug('Created parsed record: %s', pprint.pformat(parsed_record))
-
-    # What are we going to do with the result we've created?
-    if self.return_das_record:
-      try:
-        return DASRecord(data_id=data_id, timestamp=timestamp,
-                         fields=fields, metadata=metadata)
-      except KeyError:
-        return None
-
-    elif self.return_json:
-      return json.dumps(parsed_record)
-    else:
-      return parsed_record
-
-  ############################
-  def parse_for_data_id(self, data_id, field_string):
-    """Look up the device and device type for a data_id. Parse the field_string
-    according to those formats, returning a dict of {field_name:
-    field_value} or None if unable to match a format pattern.
-    """
-    if not self.devices:
-      logging.warning('RecordParser has no device definitions; unable to parse!')
-      return None
-
-    # Get device and device_type definitions for data_id    
-    device = self.devices.get(data_id, None)
-    if not device:
-      if not self.quiet:
-        logging.warning('Unrecognized data id "%s", field string: %s',
-                        data_id, field_string)
-        logging.warning('Known data ids are: "%s"',
-                        ', '.join(self.devices.keys()))
-      return None
-
-    device_type = device.get('device_type', None)
-    if not device_type:
-      if not self.quiet:
-        logging.error('Internal error: No "device_type" for device %s!', device)
-      return None
-
-    # Now parse the field_string, based on device type. If something goes
-    # wrong during parsing, expect a ValueError.
-    try:
-      parsed_fields = self.parse(device_type=device_type, field_string=field_string)
-      logging.debug('Got fields: %s', pprint.pformat(parsed_fields))
-    except ValueError as e:
-      logging.error(str(e))
-      return None
-
-    # Finally, convert field values to variable names specific to device
-    device_fields = device.get('fields', None)
-    if not device_fields:
-      if not self.quiet:
-        logging.error('No "fields" definition found for device %s', data_id)
-      return None
-
-    # Assign field values to the appropriate named variable.
-    fields = {}
-    for field_name, value in parsed_fields.items():
-      variable_name = device_fields.get(field_name, None)
-      # None means we're not supposed to report it.
-      if variable_name is None:
-        continue
-      # None means we didn't have a value for this field; omit it.
-      if value is None:
-        continue
-      # If it's a datetime, convert to numeric timestamp
-      if type(value) is datetime.datetime:
-        value = value.timestamp()
-      fields[variable_name] = value
-
-    logging.debug('Got fields: %s', pprint.pformat(fields))
-    return fields
-
-  ############################
-  def parse(self, device_type, field_string):
-    """Parse a text field_string for the given device_type into a flat Python
-    dict; raise ValueError if there are problems, return empty dict if
-    there is no match to the provided formats.
-
-    """
-    device_definition = self.device_types.get(device_type, None)
-    if not device_definition:
-      raise ValueError('No definition found for device_type "%s"', device_type)
-
-    compiled_format = device_definition.get('compiled_format', None)
-    for trial_format in compiled_format:
-      fields = trial_format.parse(field_string)
-      if fields:
-        return fields.named
-
-    # Nothing matched, go home empty-handed
-    if not self.quiet:
-      logging.warning('No formats for %s matched field_string "%s"',
-                      device_type, field_string)
-    return {}
-
-  ############################
-  def _read_definitions(self, filespec_paths):
-    """Read the files on the filespec_paths and return dictinary of
-    accumulated definitions.
-    """
-    definitions = {}
-    for filespec in filespec_paths.split(','):
-      filenames = glob.glob(filespec)
-      if not filenames:
-        logging.warning('No files match definition file spec "%s"', filespec)
-
-      for filename in filenames:
-        file_definitions = read_config.read_config(filename)
-
-        for new_def_name, new_def in file_definitions.items():
-          if new_def_name in definitions:
-            logging.warning('Duplicate definition for "%s" found in %s',
-                            new_def_name, filename)
-          definitions[new_def_name] = new_def
-    return definitions
-
-  ############################
-  def _new_read_definitions(self, filespec_paths, definitions=None):
-    """Read the files on the filespec_paths and return dictinary of
-    accumulated definitions.
-
-    filespec_paths - a list of possibly-globbed filespecs to be read
-
-    definitions - optional dict of pre-existing definitions that will
-                  be added to. Typically this will be omitted on a base call,
-                  but may be added to when recursing. Passing it in allows
-                  flagging when items are defined more than once.
-    """
-    # If nothing was passed in, start with base case.
-    definitions = definitions or {'devices': {}, 'device_types': {}}
-
-    for filespec in filespec_paths.split(','):
-      filenames = glob.glob(filespec)
-      if not filenames:
-        logging.warning('No files match definition file spec "%s"', filespec)
-
-      for filename in filenames:
-        file_definitions = read_config.read_config(filename)
-
-        for key, val in file_definitions.items():
-          # If we have a dict of device definitions, copy them into the
-          # 'devices' key of our definitions.
-          if key == 'devices':
-            if not type(val) is dict:
-              logging.error('"devices" values in file %s must be dict. '
-                            'Found type "%s"', filename, type(val))
-              return None
-
-            for device_name, device_def in val.items():
-              if device_name in definitions['devices']:
-                logging.warning('Duplicate definition for "%s" found in %s',
-                                device_name, filename)
-              definitions['devices'][device_name] = device_def
-
-          # If we have a dict of device_type definitions, copy them into the
-          # 'device_types' key of our definitions.
-          elif key == 'device_types':
-            if not type(val) is dict:
-              logging.error('"device_typess" values in file %s must be dict. '
-                            'Found type "%s"', filename, type(val))
-              return None
-
-            for device_type_name, device_type_def in val.items():
-              if device_type_name in definitions['device_types']:
-                logging.warning('Duplicate definition for "%s" found in %s',
-                                device_type_name, filename)
-              definitions['device_types'][device_type_name] = device_type_def
-
-          # If we're including other files, recurse inelegantly
-          elif key == 'includes':
-            if not type(val) in [str, list]:
-              logging.error('"includes" values in file %s must be either '
-                            'a list or a simple string. Found type "%s"',
-                            filename, type(val))
-              return None
-
-            if type(val) is str: val = [val]
-            for filespec in val:
-              new_defs = self._new_read_definitions(filespec, definitions)
-              definitions['devices'].update(new_defs.get('devices', {}))
-              definitions['device_types'].update(new_defs.get('device_types', {}))
-
-          # If it's not an includes/devices/device_types def, assume
-          # it's a (deprecated) top-level device or device_type
-          # definition. Try adding it to the right place.
-          else:
-            category = val.get('category', None)
-            if not category in ['device', 'device_type']:
-              logging.warning('Top-level definition "%s" in file %s is not '
-                              'category "device" or "device_type". '
-                              'Category is "%s" - ignoring', category)
-              continue
-            if category == 'device':
-              if key in definitions['devices']:
-                logging.warning('Duplicate definition for "%s" found in %s',
-                                key, filename)
-              definitions['devices'][key] = val
-=======
     ############################
     def __init__(self, record_format=None,
                  field_patterns=None, metadata=None,
@@ -677,7 +230,6 @@
             # If we were given no explicit field_patterns to use, we need to
             # count on the record having a data_id that lets us figure out
             # which device, and therefore which field_patterns to try.
->>>>>>> 83060faa
             else:
                 data_id = parsed_record.get('data_id', None)
                 if data_id is None:
