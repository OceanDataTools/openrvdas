#!/usr/bin/env python3
"""Compute subsamples of input data.
"""

import logging
import sys
import time

from math import degrees, radians, sin, cos, atan2
from statistics import mean
from typing import Union

from os.path import dirname, realpath
sys.path.append(dirname(dirname(dirname(realpath(__file__)))))
from logger.utils.das_record import DASRecord  # noqa: E402
from logger.transforms.derived_data_transform import DerivedDataTransform  # noqa: E402


################################################################################
class InterpolationTransform(DerivedDataTransform):
    """Transform that computes interpolations of the specified variables.
    """

    def __init__(self, field_spec, interval, window, data_id=None, metadata_interval=None):
        """
        ```
        field_spec - a dict of interpolated variables that are to be created,
                where the key is the new variable's name, and the value is a dict
                specifying the source field name and the algorithm that is to be
                used to do the interpolation. E.g.:

               {
                 'AvgCNAVCourseTrue': {
                   'source': 'CNAVCourseTrue',
                   'algorithm': {
                     'type': 'boxcar_average',
                     'window': 30
                   },
                 },
                 'AvgCNAVGPSDay': {
                   'source': 'CNAVGPSDay',
                   'algorithm': { 'type': 'nearest' },
                 },
                 ...
               }

               To simplify templating, can also accept a spec of the form
               of a list:

               [
                 { sources: [MwxAirTemp, RTMPTemp, ...],
                   algorithm: boxcar_average,
                   window: 10,
                   result_prefix: Avg
                 },
                 { sources: [PortTrueWindDir, StbdTrueWindDir],
                   algorithm: polar_average,
                   window: 10,
                   result_prefix: Avg
                 }
               ]

        interval - At what intervals (in seconds) should the subsampling
               be computed?

        window - Time window (in seconds) of data we should maintain
               around the computation we're going to make.

        data_id - What data id to assign to the output

        metadata_interval - how many seconds between when we attach field metadata
               to a record we send out.
        ```

        """
        self.field_spec = {}
        self.source_fields = set()
        if isinstance(field_spec, dict):
            for result_field, entry in field_spec.items():
                if 'source' in entry and 'algorithm' in entry:
                    self.field_spec[result_field] = entry
                    self.source_fields.add(entry.get('source'))
                else:
                    logging.warning('InterpolationTransform field definition for %s '
                                    'must specify both "source" and "algorithm": %s',
                                    result_field, entry)

        # Alternate way of setting up a field spec that makes it easier to templatize.
        # We'll expand the list of specs into a traditional field_spec
        elif isinstance(field_spec, list):
            for spec_instance in field_spec:
                # Each spec_instance should be a dict of fields:, algorithm:,
                # output_field_prefix: and window:
                if not isinstance(spec_instance, dict):
                    raise ValueError('InterpolationTransform: if field_spec is list, must be '
                                     f'a list of dicts; found list of {type(spec_instance)}')
                sources = spec_instance.get('sources')

                if not isinstance(sources, list):
                    raise ValueError('InterpolationTransform: sources for field spec must be '
                                     f'a list ; found {type(spec_instance)}')

                # Expand source list into a traditional field_spec
                algorithm = spec_instance.get('algorithm')
                window = spec_instance.get('window')
                result_prefix = spec_instance.get('result_prefix')
                for source in sources:
                    entry = {'source': source, 'algorithm': {'type': algorithm, 'window': window}}
                    result_field = result_prefix + source
                    self.field_spec[result_field] = entry

                # Finally, stash sources so we know what to look for
                self.source_fields.update(sources)

        else:
<<<<<<< HEAD
            raise ValueError('InterpolationTransform: if field_spec must be either list '
                             f'or dict. Found {type(spec_instance)}')
=======
            # Fix: Use the actual type of field_spec instead of spec_instance which doesn't exist here
            raise ValueError('InterpolationTransform: field_spec must be either list '
                             f'or dict. Found {type(field_spec)}')
>>>>>>> b9e1937b

        self.interval = interval
        self.window = window
        self.data_id = data_id
        self.metadata_interval = metadata_interval

        # A dict of the cached values we're hanging onto
        self.cached_values = {f: [] for f in self.source_fields}

        # The next timestamp we'd like to emit. Is set the first time we
        # call transform().
        self.next_timestamp = 0
        self.latest_timestamp = 0
        self.last_metadata_send = 0  # last time we've sent metadata

    ############################
    def fields(self):
        """Which fields are we interested in to produce transformed data?"""
        return list(self.result_fields)

    ############################
    def _metadata(self):
        """Return a dict of metadata for our derived fields."""
        metadata_fields = {
            'field': {
                'description':
                'Subsampled values of %s via %s' %
                (entry['source'], entry['algorithm']),
                'device': 'InterpolationTransform',
                'device_type': 'DerivedDataTransform',
                'device_type_field': result_field
            }
            for result_field, entry in self.field_spec.items()
        }
        return metadata_fields

    ############################
    def _add_record(self, record):
        """Cached the values contained in a new record."""
        if type(record) not in [DASRecord, dict]:
            logging.error('SubsampleTransform records must be dict or '
                          'DASRecord. Received type %s: %s', type(record), record)
            return

        if type(record) is DASRecord:
            timestamp = record.timestamp
            fields = record.fields
        else:
            timestamp = record.get('timestamp', 0)
            fields = record.get('fields')

        self.latest_timestamp = max(timestamp, self.latest_timestamp)

        if not fields:
            logging.info('InterpolationTransform: record has no fields: %s', record)
            return

        # First, copy the new data into our cache.  NOTE: It's a judgment
        # call whether it's more efficient to iterate over the fields
        # we're looking for or the fields in the record.
        for field, new_value in fields.items():
            if field not in self.source_fields:
                continue

            # Examine the value we've gotten. If list, we assume it's [(ts,
            # value), (ts, value),...]
            if type(new_value) is list:
                for ts, val in new_value.items():
                    self.cached_values[field].append((ts, val))
            # If not list, assume DASRecord or simple field dict; add tuple
            elif timestamp:
                self.cached_values[field].append((timestamp, new_value))
            else:
                logging.error('SubsampleTransform found no timestamp in '
                              'record: %s', record)

    ############################
    def _clean_cache(self):
        """Which fields are we interested in to produce transformed data?"""
        for field in self.source_fields:
            # Iterate forward through field cache until we find a timestamp
            # that is recent enough to keep
            cache = self.cached_values[field]
            lower_limit = self.next_timestamp - self.window/2
            keep_index = 0
            while keep_index < len(cache) and cache[keep_index][0] < lower_limit:
                keep_index += 1

            # Throw away everything before that index
            self.cached_values[field] = cache[keep_index:]

    ############################
    def transform(self, record: Union[DASRecord, dict]):
        """Incorporate any useable fields in this record, and if it gives
        us any new subsampled values, aggregate and return them as a list of
        dicts of the form:

        [
          {'timestamp': timestamp,
           'fields': {
             fieldname: value,
             fieldname: value,
             ...
            }
          },
          {'timestamp': timestamp,
           'fields': ...
          }
        ]

        If there are insufficient data in the window to compute any
        subsampling, return an empty list.
        """
<<<<<<< HEAD
        # If we've got a list, hope it's a list of records. Try to add
        # them all.
        if isinstance(record, list):
            for single_record in record:
                self._add_record(single_record)
        # If it's a dict, hope it's a single record.
        elif isinstance(record, dict):
            self._add_record(record)
        elif isinstance(record, DASRecord):
            self._add_record(record.fields)
        else:
            logging.warning('InterpolationTransform Got non-list, non-dict '
                            'non DASRecord to interpolate: %s', record)
            return None
=======
        # See if it's something we can process, and if not, try digesting
        if not self.can_process_record(record):  # inherited from Transform()
            return self.digest_record(record)  # inherited from Transform()

        # With those formalities done, add the record and see if we can return
        # return any snapshots
        self._add_record(record)
>>>>>>> b9e1937b

        # Figure out what timestamp we'd like to compute next. First time
        # we're called, next_timestamp will be 0; set it to be the
        # earliest timestamp we've got in our cache.
        if not self.next_timestamp:
            values = [values[0][0]
                      for field, values in self.cached_values.items()
                      if values]
            if values:
                lowest_timestamp = min(values)
                self.next_timestamp = lowest_timestamp

        non_empty = {}
        for dest, spec in self.field_spec.items():
            source = spec.get('source')
            if source:
                values = self.cached_values.get(source, [])
                if len(values):
                    non_empty[dest] = [source, len(values)]

        # Iterate through all timestamps up to the edge of what we can fit
        # in our window without running into the edge of 'now'.
        results = []
        now = time.time()

        while self.next_timestamp < now - self.window/2:

            # But don't try to go out past our latest timestamp
            if self.next_timestamp > self.latest_timestamp:
                break

            # Clean out old data
            self._clean_cache()

            result = {}
            for result_field, entry in self.field_spec.items():
                source = entry.get('source')
                source_values = self.cached_values.get(source)
                algorithm = entry.get('algorithm')
                # logging.warning('%s->%s: %d values',
                #                source, result_field, len(source_values))
                value = interpolate(algorithm, source_values, self.next_timestamp, now)
                if value is not None:
                    result[result_field] = value
            if result:
                result_record = {'timestamp': self.next_timestamp, 'fields': result}
                if self.data_id:
                    result_record['data_id'] = self.data_id
                results.append(result_record)
            self.next_timestamp += self.interval

        return results


############################
def interpolate(algorithm, values, timestamp, now):
    """An omnibus routine for taking a list of timestamped values, a
    specification of an averaging algorithm, and returning a value
    computed at the specified timestamp. Returns None if there aren't
    enough data to compute a value.

    algorithm    The name of the algorithm to be used

    values       A list of [(timestamp, value),...] pairs

    timestamp    The timestamp for which subsampling should be computed

    now          Timestamp now. This should be used to determine whether
                 we're far enough beyond our timestamp to compute a value.
    """
    if not type(algorithm) is dict:
        logging.warning('Function subsample() handed non-dict algorithm '
                        'specification: %s', algorithm)
        return None
    if not values:
        logging.debug('Function subsample() handed empty values list')
        return None

    ##################
    # Select algorithm
    alg_type = algorithm.get('type')

    # boxcar_average: all values within symmetric interval window get
    # same weight.
    if alg_type == 'boxcar_average':
        window = algorithm.get('window', 10)  # How far back/forward to average
        lower_limit = timestamp - window/2
        upper_limit = timestamp + window/2
        vals_to_average = [val for ts, val in values
                           if ts >= lower_limit and ts <= upper_limit]
        if not vals_to_average:
            return None

        try:
            return mean(vals_to_average)
        except TypeError:
            logging.error('Non-numeric value in subsample list: %s', vals_to_average)
            return None

    # nearest: return value of nearest timestamp. Note that we assume
    # timestamps are in order, so once distance starts going up, we're
    # done.
    if alg_type == 'nearest':
        best_distance = float('inf')
        value = None
        for i in range(len(values)):
            ts, ts_value = values[i]
            distance = abs(ts - timestamp)
            if distance <= best_distance:
                best_distance = distance
                value = ts_value
            else:
                break
        return value

    # polar_average: interpret as an angle in degrees. Convert to points
    # on a unit circle and return the angle of their centroid from the origin.
    if alg_type == 'polar_average':
        window = algorithm.get('window', 10)  # How far back/forward to average
        lower_limit = timestamp - window/2
        upper_limit = timestamp + window/2
        vals_to_average = [val for ts, val in values
                           if ts >= lower_limit and ts <= upper_limit]
        if not vals_to_average:
            return None

        try:
            val_radians = [radians(val) for val in vals_to_average]
            x_mean = mean([sin(val) for val in val_radians])
            y_mean = mean([cos(val) for val in val_radians])
            angle = degrees(atan2(x_mean, y_mean))
            if angle < 0:
                angle += 360
            return angle
        except TypeError:
            logging.error('Non-numeric value in subsample list: %s', vals_to_average)
            return None

    # Not an algorithm we recognize
    else:
        logging.warning('Function subsample() received unrecognized algorithm '
                        'type: %s', alg_type)
        return None<|MERGE_RESOLUTION|>--- conflicted
+++ resolved
@@ -113,14 +113,8 @@
                 self.source_fields.update(sources)
 
         else:
-<<<<<<< HEAD
-            raise ValueError('InterpolationTransform: if field_spec must be either list '
-                             f'or dict. Found {type(spec_instance)}')
-=======
-            # Fix: Use the actual type of field_spec instead of spec_instance which doesn't exist here
             raise ValueError('InterpolationTransform: field_spec must be either list '
                              f'or dict. Found {type(field_spec)}')
->>>>>>> b9e1937b
 
         self.interval = interval
         self.window = window
@@ -234,22 +228,6 @@
         If there are insufficient data in the window to compute any
         subsampling, return an empty list.
         """
-<<<<<<< HEAD
-        # If we've got a list, hope it's a list of records. Try to add
-        # them all.
-        if isinstance(record, list):
-            for single_record in record:
-                self._add_record(single_record)
-        # If it's a dict, hope it's a single record.
-        elif isinstance(record, dict):
-            self._add_record(record)
-        elif isinstance(record, DASRecord):
-            self._add_record(record.fields)
-        else:
-            logging.warning('InterpolationTransform Got non-list, non-dict '
-                            'non DASRecord to interpolate: %s', record)
-            return None
-=======
         # See if it's something we can process, and if not, try digesting
         if not self.can_process_record(record):  # inherited from Transform()
             return self.digest_record(record)  # inherited from Transform()
@@ -257,7 +235,6 @@
         # With those formalities done, add the record and see if we can return
         # return any snapshots
         self._add_record(record)
->>>>>>> b9e1937b
 
         # Figure out what timestamp we'd like to compute next. First time
         # we're called, next_timestamp will be 0; set it to be the
