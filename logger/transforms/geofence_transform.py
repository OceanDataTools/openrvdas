#!/usr/bin/env python3
"""Read lat/lon from passed records and compare to a geofence loaded at initialization
time. Emit pre-defined messages if lat/lon transition between inside and outside of
fence.

EEZ files in GML format can be downloaded from https://marineregions.org/eezsearch.php

Sample logger that switches modes when entering/exiting EEZ:
```
# Read parsed DASRecords from UDP
readers:
  class: UDPReader
  kwargs:
    port: 6224
# Look for lat/lon values in the DASRecords and emit appropriate commands
# when entering/leaving EEZ. Note that EEZ files in GML format can be
# downloaded from https://marineregions.org/eezsearch.php.
transforms:
  - class: GeofenceTransform
    module: logger.transforms.geofence_transform
    kwargs:
      latitude_field_name: s330Latitude,
      longitude_field_name: s330Longitude
      boundary_file_name: /tmp/eez.gml
      leaving_boundary_message: set_active_mode write+influx
      entering_boundary_message: set_active_mode no_write+influx
# Send the messages that we get from geofence to the LoggerManager
writers:
  - class: LoggerManagerWriter
    module: logger.writers.logger_manager_writer
    kwargs:
      database: django
      allowed_prefixes:
        - 'set_active_mode '
        - 'sleep '
```
Some questions:
- Should messages be emitted when first record is received? That is, when transform
  first fires up, should it send the "entering_boundary_message" if the first record
  it receives indicates it's inside? DECISION: Yes.

NOTE: optional parameter distance_from_boundary is in degrees. Computing the appropriate
value in km/nm is nontrivial and requires figuring out the right UTM projection for each
location and recomputing it for each point and switching when lat/lon moved to a new UTM
projection area, possibly resulting in discontinuities. Simpler and less error-prone
to just require degrees.
"""
import logging
import os
import sys
import time

from os.path import dirname, realpath
sys.path.append(dirname(dirname(dirname(realpath(__file__)))))
from logger.utils.das_record import DASRecord  # noqa: E402

# Load the transform-specific packages we need
import_errors = False
try:
    import geopandas as gpd
except ImportError:
    import_errors = True
try:
    from shapely.geometry import Point
except ImportError:
    import_errors = True

import_pandas_errors = False
try:
    import pandas as pd
except ImportError:
    import_pandas_errors = True


################################################################################
class GeofenceTransform():
    """Class that reads lat/lon from passed records and compare to a geofence loaded at
    initialization time. Emit pre-defined messages if lat/lon transition between inside
    and outside of fence.
    """
    def __init__(self,
                 latitude_field_name,
                 longitude_field_name,
                 boundary_file_name=None,
                 boundary_dir_name=None,
                 distance_from_boundary_in_degrees=0,
                 leaving_boundary_message=None,
                 entering_boundary_message=None,
                 seconds_between_checks=0):
        """
        ```
        latitude_field_name
        longitude_field_name
                Field names to read for lat/lon values.# what fields to listen
                to for lat/lon values. Format is assumed to be decimal, with
                negative values representing south latitude and west longitude.

        boundary_file_name
                Path to file from which to load GML boundary definition..

        boundary_dir_name
                Path to directory from which to load multiple GML boundary definitions.

        distance_from_boundary_in_degrees
                Optional distance from boundary to place the fence, in degrees.
                Negative means inside the boundary.

        leaving_boundary_message
                Optional message to emit when boundary is crossed, outbound
        entering_boundary_message,
                Optional message to emit when boundary is crossed, inbound

        seconds_between_checks
                Optional number of seconds to wait between doing checks,
                computation overhead
        ```
        """
        # Only throw this error if user tries to actually use this code
        if import_errors:
            raise ImportError('GeofenceTransform requires installation of geopandas and '
                              'shapely packages. Please run "pip install geopandas shapely" '
                              'and retry.')

        self.latitude_field_name = latitude_field_name
        self.longitude_field_name = longitude_field_name
        self.leaving_boundary_message = leaving_boundary_message
        self.entering_boundary_message = entering_boundary_message
        self.seconds_between_checks = seconds_between_checks

        # Once we start receiving data, this will either be True or False
        self.last_position_inside = None

        self.last_check = 0  # timestamp: the last time we checked

        if (boundary_file_name and boundary_dir_name
                or not (boundary_file_name or boundary_dir_name)):
            raise ValueError('Please specify a boundary_file_name OR a boundary_dir_name '
                             'containing multiple gml files.')

        eez_data = None

        if boundary_file_name:
            # Load the EEZ data from the GML file
            eez_data = gpd.read_file(boundary_file_name)

        if boundary_dir_name:
            if import_pandas_errors:
                raise ImportError('GeofenceTransform using "boundary_dir_name" requires '
                                  'installation of the pandas packages. Please run "pip '
                                  'install pandas" and retry.')

            # List all GML files in the directory
            gml_files = [os.path.join(boundary_dir_name, file)
                         for file in os.listdir(boundary_dir_name)
                         if file.endswith('.gml')]

            # Initialize an empty list to store GeoDataFrames
            dfs = []

            # Read each GML file into a GeoDataFrame and store it in the list
            for gml in gml_files:
                dfs.append(gpd.read_file(gml))

            # Combine all GeoDataFrames into a single GeoDataFrame
            combined_gdf = gpd.GeoDataFrame(pd.concat(dfs, ignore_index=True), crs=dfs[0].crs)

            # Combine all polygons into a single polygon
            union_polygon = combined_gdf.unary_union

            # Convert the union polygon into a GeoDataFrame
            eez_data = gpd.GeoDataFrame(geometry=[union_polygon])

        # Buffer the country's EEZ by distance in degrees
        self.buffered_eez = eez_data.buffer(distance_from_boundary_in_degrees)

    ############################
    def _get_lat_lon(self, record):
        """If the DASRecord or dict contains a lat/lon pair, return it as a tuple,
        otherwise return (None, None)."""

        if type(record) is dict:
            # Is it a simple dict with lat/lon defined at the top level?
            lat = record.get(self.latitude_field_name, None)
            lon = record.get(self.longitude_field_name, None)
            if lat is not None and lon is not None:
                return (lat, lon)

            # Is it a dict with a 'fields' subdict?
            if record.get('fields') is not None:
                lat = record['fields'].get(self.latitude_field_name, None)
                lon = record['fields'].get(self.longitude_field_name, None)
                if lat is not None and lon is not None:
                    return (lat, lon)

            # No lat/lon pairs we can find in this dict
            return (None, None)

        # Maybe they've passed us a DASRecord
        if type(record) is DASRecord:
            lat = record.fields.get(self.latitude_field_name, None)
            lon = record.fields.get(self.longitude_field_name, None)
            if lat is not None and lon is not None:
                return (lat, lon)
            else:
                return (None, None)

    # Define a function to check if a point is within N nautical miles of the geofenced area
    def _is_inside_boundary(self, lat, lon):
        # Note that Point() takes longitude as first arg, not latitude
        point = Point(lon, lat)
        return self.buffered_eez.contains(point).any()

    ############################
    def transform(self, record):
        """Look for the named lat/lon fields in the passed dict. If the previous
        lat/lon pair was on one side of the geofence and this lat/lon pair is on
        the other, return the appropriate string defined in either
        leaving_boundary_message or entering_boundary_message. Otherwise, return
        None.

        record
                A DASRecord, dict of {field_name: field_value} pairs, or a list of
                DASRecords/dicts in which to look for the specified latitude_field_name
                and longitude_field_name.
        """
        if record is None:
            return None

        # If we've checked too recently, skip check. Note that because this decision
        # is made for computational efficiency rather than data efficiency, it is made
        # based on system time, not the timestamp of the record.
        now = time.time()
        time_since_last = now - self.last_check
        if self.seconds_between_checks and time_since_last < self.seconds_between_checks:
            logging.debug(f'Only {time_since_last} seconds since last GeofenceTransform check; '
                          f'less than the {self.seconds_between_checks} required.')
            return None

        # If we've got a list, hope it's a list of records. Recurse,
        # calling transform() on each of the list elements in order and
        # return the resulting list.
        if type(record) is list:
            results = []
            for single_record in record:
                results.append(self.transform(single_record))
            return results

        # Does this record have a lat/lon?
        (lat, lon) = self._get_lat_lon(record)
        if lat is None or lon is None:
            return None

        # We have a lat and lon, so we're going ahead and checking
        self.last_check = now

        is_inside = self._is_inside_boundary(lat, lon)
        if is_inside == self.last_position_inside:
            return None

        self.last_position_inside = is_inside
        if is_inside:
<<<<<<< HEAD
            logging.info(f'GeofenceTransform entered boundary')
            logging.info(f'Issuing message: {self.entering_boundary_message}')
            return self.entering_boundary_message
        else:
            logging.info(f'GeofenceTransform exited boundary')
=======
            logging.info('GeofenceTransform entered boundary')
            logging.info(f'Issuing message: {self.entering_boundary_message}')
            return self.entering_boundary_message
        else:
            logging.info('GeofenceTransform exited boundary')
>>>>>>> e7439218
            logging.info(f'Issuing message: {self.leaving_boundary_message}')
            return self.leaving_boundary_message<|MERGE_RESOLUTION|>--- conflicted
+++ resolved
@@ -259,18 +259,10 @@
 
         self.last_position_inside = is_inside
         if is_inside:
-<<<<<<< HEAD
-            logging.info(f'GeofenceTransform entered boundary')
-            logging.info(f'Issuing message: {self.entering_boundary_message}')
-            return self.entering_boundary_message
-        else:
-            logging.info(f'GeofenceTransform exited boundary')
-=======
             logging.info('GeofenceTransform entered boundary')
             logging.info(f'Issuing message: {self.entering_boundary_message}')
             return self.entering_boundary_message
         else:
             logging.info('GeofenceTransform exited boundary')
->>>>>>> e7439218
             logging.info(f'Issuing message: {self.leaving_boundary_message}')
             return self.leaving_boundary_message