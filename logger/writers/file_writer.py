#!/usr/bin/env python3

import logging
import os.path
import sys
import re
import math
import warnings

from datetime import datetime, timedelta, timezone
from typing import Union

from os.path import dirname, realpath
sys.path.append(dirname(dirname(dirname(realpath(__file__)))))

from logger.utils.timestamp import time_str, DATE_FORMAT  # noqa: E402
from logger.writers.writer import Writer  # noqa: E402

DEFAULT_DATETIME_STR = '-' + DATE_FORMAT


class FileWriter(Writer):
    """Write to the specified file. If filename is empty, write to stdout."""

    def __init__(self,
                 filebase=None,
                 filename=None,          # deprecated
                 mode='a',
                 delimiter='\n',
                 flush=True,
                 split_by_time=False,    # deprecated
                 split_interval=None,
                 header=None,
                 header_file=None,
                 time_format=None,       # deprecated
                 date_format=None,
                 suffix=None,
                 time_zone=timezone.utc,
                 create_path=True,
                 quiet=False,
                 encoding='utf-8',
                 encoding_errors='ignore'):
        """Write text records to a file. If no filename is specified, write to
        stdout.
        ```

        filebase    A filebase string that will be used as for the output
                    filename.

        filename    DEPRECATED Name of file to write to. If None, write to stdout

        mode        Mode with which to open file. 'a' by default to append, but
                    can also be 'w' to truncate, 'ab' to append in binary mode,
                    or any other valid Python write file mode.

        delimiter   By default, append a newline after each record written. Set
                    to None to disable appending any record delimiter. Ignored
                    if mode is for binary.

        flush       If True (default), flush after every write() call

        split_by_time   DEPRECATED Create a separate text file for each (by
                        default) day, appending a -YYYY-MM-DD string to the
                        specified filename. By overridding time_format, other
                        split intervals, such as hourly or monthly, may be
                        imposed.

        split_interval  If set the file will trucate at the specified interval.
                        The value must be a string containing an integer
                        followed by a 'H' (hours) or 'M' (minutes). Default
                        is to not split.

        header          A string to add to the beginning of a new file.

        header_file     A string containing the path to file containing a
                        header string to add to the beginning of a new file.

        time_format     DEPRECATED By default ISO 8601-compliant '-%Y-%m-%d'.
                        If, e.g. '-%Y-%m' is used, files will be split by
                        month; if -%y-%m-%d:%H' is specified, splits will be
                        hourly. If '%y+%j' is specified, splits will be daily,
                        but named via Julian date.  Putting '-' or '.' on the
                        left indicates timestamp suffix, putting it on the
                        right indicates timestamp prefix.  If you put '-' or
                        '.' on both sides, it's handled as a suffix.

        date_fomat      A strftime-compatible string, such as '%Y-%m-%d';
                        defaults to '-' plus whatever's defined in
                        utils.timestamps.DATE_FORMAT.  If the value starts with
                        a '^' character, the string will prepend the file
                        name portion of the filebase

        suffix          A suffix string to add to the log filename.

        time_zone       Timezone to use when constructing the date_format
                        portion of the filenames.

        create_path     Create directory path to file if it doesn't exist.

        quiet           If True, don't complain if a record doesn't match
                        any mapped prefix.

        encoding        'utf-8' by default. If empty or None, do not attempt
                        any decoding and return raw bytes. Other possible
                        encodings are listed in online documentation here:
                        https://docs.python.org/3/library/codecs.html#standard-encodings

        encoding_errors 'ignore' by default. Other error strategies are
                        'strict', 'replace', and 'backslashreplace', described
                        here: https://docs.python.org/3/howto/unicode.html#encodings

        Sample invocations (original vs proposed)
        - Write to stdout:
            Original: FileWriter(None)
            Proposed: FileWriter(None)

        - Write to file, no split:
            Original: FileWriter(/data/sample_file)
            Proposed: FileWriter(/data/sample_file)

        - Write to file, no split, with header:
            Original: FileWriter(/data/sample_file, header='This is a header')
            Proposed: FileWriter(/data/sample_file, header='This is a header')

        - Write to file, daily split: (filename = /data/sample_file-%Y-%m-%d)
            Original: FileWriter(/data/sample_file, split_by_time=True)
            Proposed: FileWriter(/data/sample_file, split_interval='24H')

        - Write to file, daily split, with suffix: (filename = /data/sample_file-%Y-%m-%d.txt)
            Original: FileWriter(/data/sample_file, split_by_time=True, time_format='-%Y-%m-%d.txt')
            Proposed: FileWriter(/data/sample_file, split_interval='24H', suffix='.txt')

        - Write to file, daily split: (filename = /data/sample_file-%Y-%j)
            Original: FileWriter(/data/sample_file, split_by_time=True, time_format='-%Y-%j')
            Proposed: FileWriter(/data/sample_file, split_interval='24H', date_format='-%Y-%j')

        - Write to file, hourly split (filename = /data/sample_file-%Y-%m-%dT%H00):
            Original: FileWriter(/data/sample_file, split_by_time=True, time_format='-%Y-%m-%d:%H00')
            Proposed: FileWriter(/data/sample_file, split_interval='1H')

        - Write to file, 15-minute split (filename = /data/sample_file-%Y-%m-%dT%H%M):
            Original: FileWriter(/data/sample_file, split_interval='15M', time_format='-%Y-%m-%d:%H%M')
            Proposed: FileWriter(/data/sample_file, split_interval='15M')

        - Write to file, 15-minute split (filename = /data/%Y-%m-%dT%H%M-sample_file):
            Original: FileWriter(/data/sample_file, split_interval='15M', time_format='%Y-%m-%d:%H%M-')
            Proposed: FileWriter(/data/sample_file, split_interval='15M', date_format='^%Y-%m-%d:%H%M-')

        - Write to file, 15-minute split, with suffix (filename = /data/%Y-%m-%dT%H%M-sample_file.txt):
            Original: FileWriter(/data/sample_file.txt, split_interval='15M', time_format='%Y-%m-%d:%H%M-')
            Proposed: FileWriter(/data/sample_file, split_interval='15M', date_format='^%Y-%m-%d:%H%M-', suffix='.txt')

        ```
        """

        # --- Deprecated args ---
        if filename is not None:
            filebase = filename
            # warnings.warn(
            #     "`filename` is deprecated, use `filebase` instead",
            #     DeprecationWarning,
            #     stacklevel=2,
            # )
        if split_by_time:
<<<<<<< HEAD
            split_interval = '24H'
=======
            split_interval = split_interval or '24H'
>>>>>>> 84f76ea7
            # warnings.warn(
            #     "`split_by_time` is deprecated, use `split_interval` instead",
            #     DeprecationWarning,
            #     stacklevel=2,
            # )
        if time_format is not None:
            # warnings.warn(
            #     "`time_format` is deprecated, use `date_format` instead",
            #     DeprecationWarning,
            #     stacklevel=2,
            # )
            date_format = '^' + time_format[:-1] if time_format.endswith('-') else time_format

        # Can't use split_interval or split_by_time if filebase and filename are None
        if split_interval and filebase is None:
            raise ValueError("filebase must be specified")

        # --- Base file name ---
        self.filebase = filebase

        encoding, encoding_errors = self._resolve_encoding(encoding, encoding_errors, mode)

        super().__init__(quiet=quiet, encoding=encoding,
                         encoding_errors=encoding_errors)

        # --- File settings ---
        self.mode = mode
        self.flush = flush
        self.suffix = suffix or ''
        self.time_zone = time_zone
        self.next_file_split = datetime.now(self.time_zone)

        # --- Delimiter ---
        self.delimiter = self._resolve_delimiter(delimiter)

        # --- Header handling ---
        self.header = self._load_header(header, header_file)

        # --- Split interval ---
        self.split_interval = self._validate_split_interval(split_interval)
        self.split_interval_in_seconds = self._get_split_interval_in_seconds()

        # --- Date/time format ---
        self.date_format = self._validate_date_format(date_format)

        # --- Ensure path exists ---
        if self.filebase and create_path:
            os.makedirs(os.path.dirname(self.filebase), exist_ok=True)

        # --- File state ---
        self.file = None
        self.file_date_format = None

        # A hook to aid in debugging; should be None to use system time.
        self.timestamp = None

    # -----------------------
    # Validation helpers
    # -----------------------
    def _load_header(self, header, header_file):
        if header and header_file:
            raise ValueError("Cannot specify both `header` and `header_file`")

        if 'b' in self.mode and header is not None:
            logging.warning("Ignoring header because file mode is binary")
            return None

        if 'b' in self.mode and header is not None:
            logging.warning("Ignoring header because file mode is binary")
            return None
        # Case 1: simple string header
        if header:
            return header.rstrip(self.delimiter) + self.delimiter if self.delimiter else header

        # Case 2: header_file is a single path
        if header_file:
            try:
                with open(header_file, "r", encoding="utf-8") as hf:
                    return (
                        hf.read().strip().rstrip(self.delimiter) + self.delimiter
                        if self.delimiter
                        else hf.read().strip()
                    )
            except OSError as e:
                raise ValueError(f"Error reading header_file {header_file}: {e}")

        return None

    def _validate_split_interval(self, split_interval):
        if split_interval is None:
            return None
        if not isinstance(split_interval, str):
            raise ValueError("split_interval must be a string like '1H' or '30M'")
        if not split_interval.endswith(("H", "M")):
            raise ValueError("must be an integer followed by 'H' or 'M'")
        try:
            return (int(split_interval[:-1]), split_interval[-1])
        except ValueError:
            raise ValueError("must be an integer followed by 'H' or 'M'")
        return None

    def _resolve_encoding(self, encoding, encoding_errors, mode):
        if 'b' in mode and (encoding or encoding_errors) is not None:
            logging.warning("Ignoring encoding and encoding_errors because"
                            " file mode is binary")
            return None, None
        return encoding, encoding_errors

    def _resolve_delimiter(self, delimiter):
        if 'b' in self.mode and delimiter is not None:
            logging.warning("Ignoring delimiter because file mode is binary")
            return None

        if delimiter:
            delimiter = delimiter.encode("utf-8").decode("unicode_escape")

        return delimiter

    def _validate_date_format(self, date_format):
        if not self.split_interval:
            return date_format or ""

        unit = self.split_interval[1]
        value = self.split_interval[0]

        # --- Decide requirements based on interval ---
        if unit == "H":
            even_days = value % 24 == 0
            needs_hour = not even_days
            needs_minute = False
        elif unit == "M":
            even_hours = value % 60 == 0
            needs_hour = True
            needs_minute = not even_hours
        else:
            return DEFAULT_DATETIME_STR  # fallback

        # --- Default formats if user didn’t supply one ---
        if not date_format:
            if unit == "H":
                return DEFAULT_DATETIME_STR if even_days else DEFAULT_DATETIME_STR + "T%H00"
            if unit == "M":
                return DEFAULT_DATETIME_STR + "T%H00" if not needs_minute else DEFAULT_DATETIME_STR + "T%H%M"

        # --- Extract directives ---
        found = set(re.findall(r"%[a-zA-Z]", date_format))

        # Must always have year
        if "%Y" not in found:
            raise ValueError("date_format must include %Y (year).")

        # Must have either month+day or julian day
        if not ({"%m", "%d"} <= found or "%j" in found):
            raise ValueError("date_format must include %m, %d (month, day) or %j (day-of-year).")

        # Hours?
        if needs_hour and "%H" not in found:
            raise ValueError("date_format must include %H (hour).")

        # Minutes?
        if needs_minute and "%M" not in found:
            raise ValueError("date_format must include %M (minute).")

        return date_format

    ############################
    def __del__(self):
        if hasattr(self, 'file') and self.file:
            self.file.close()

    ############################
    def _get_split_interval_in_seconds(self):

        if not self.split_interval:
            return 0

        if self.split_interval[1] == 'H':
            return self.split_interval[0] * 3600

        if self.split_interval[1] == 'M':
            return self.split_interval[0] * 60

        return 0

    ############################
    def _get_file_date_format(self):
        """Return a string to be used for the file suffix."""

        # Note: the self.timestamp variable exists for debugging, and
        # should be left as None in actual use, which tells the time_str
        # method to use current system time.

        # if no date_format requested
        # if not self.date_format:
        #     return ""

        # if there is no split interval
        if self.timestamp:
            return time_str(timestamp=self.timestamp,
                            time_zone=self.time_zone,
                            time_format=self.date_format)

        # if the data is being split by N hours
        elif self.split_interval[1] == 'H':  # hour
            timestamp_raw = datetime.now(self.time_zone)
            timestamp_hour = (self.split_interval[0] *
                              math.floor(timestamp_raw.hour/self.split_interval[0]))
            timestamp_proc = timestamp_raw.replace(hour=timestamp_hour, minute=0, second=0)
            self.next_file_split = (timestamp_proc +
                                    timedelta(seconds=self.split_interval_in_seconds))

            return time_str(timestamp=timestamp_proc.timestamp(), time_zone=self.time_zone,
                            time_format=self.date_format)

        # if the data is being split by N minutes
        elif self.split_interval[1] == 'M':  # minute
            timestamp_raw = datetime.now(self.time_zone)
            timestamp_minute = (self.split_interval[0] *
                                math.floor(timestamp_raw.minute/self.split_interval[0]))
            timestamp_proc = timestamp_raw.replace(minute=timestamp_minute, second=0)
            self.next_file_split = (timestamp_proc +
                                    timedelta(seconds=self.split_interval_in_seconds))

            return time_str(timestamp=timestamp_proc.timestamp(), time_zone=self.time_zone,
                            time_format=self.date_format)

        return ""

    ############################
    def _set_file(self, filename):
        """Set the current file to the specified filename."""

        # If they haven't given us a filename, we'll write to stdout
        if filename is None:
            self.file = sys.stdout

            if self.header is not None:
                self.file.write(self.header)

            return

        # If here, we have a filename. If we already have a file open,
        # close it, then open the new one.
        if self.file:
            self.file.close()

        # Check to see if file already exists
        file_is_new = not os.path.isfile(filename)

        # Finally, open the specified file with the specified mode and encoding
        logging.info("opening %s with mode=%s and encoding=%s", filename, self.mode, self.encoding)
        self.file = open(filename, self.mode, encoding=self.encoding)

        # Add header record to file if a header was specified and the file was
        # just created.
        if file_is_new and self.header:
            self.file.write(self.header)

    ############################
    def write(self, record: Union[str, bytes]):
        """ Write out record, appending a newline at end."""

        # See if it's something we can process, and if not, try digesting
        if not self.can_process_record(record):  # inherited from BaseModule()
            self.digest_record(record)  # inherited from BaseModule()
            return

        if not self.filebase:
            self._set_file(None)

        # If we're splitting by some time interval, see if it's time to
        # roll over to a new file.
        # if self.split_by_time or self.split_interval is not None:
        elif self.split_interval and datetime.now(self.time_zone) > self.next_file_split:
            new_file_date_format = self._get_file_date_format()
            if new_file_date_format != self.file_date_format:
                self.file_date_format = new_file_date_format
                if new_file_date_format.startswith('^'):
                    self._set_file(
                        os.path.dirname(self.filebase)
                        + new_file_date_format[1:]
                        + os.path.basename(self.filebase)
                        + self.suffix
                    )
                else:
                    self._set_file(self.filebase + new_file_date_format + self.suffix)

        # If we're not splitting by intervals, still check that we've got
        # a file open we can write to. If not, open it.
        else:
            if not self.file:
                self._set_file(self.filebase + self.suffix)

        # Write the record and flush if requested
        self.file.write(record)
        if self.delimiter is not None:
            self.file.write(self.delimiter)
        if self.flush:
            self.file.flush()<|MERGE_RESOLUTION|>--- conflicted
+++ resolved
@@ -162,11 +162,7 @@
             #     stacklevel=2,
             # )
         if split_by_time:
-<<<<<<< HEAD
-            split_interval = '24H'
-=======
             split_interval = split_interval or '24H'
->>>>>>> 84f76ea7
             # warnings.warn(
             #     "`split_by_time` is deprecated, use `split_interval` instead",
             #     DeprecationWarning,
