//////////////////////////////////////////////////////////////////////////////
// Connect to a websocket server to request data from it.
//
// Typical invocation will look like:
//
//    <script type="text/javascript">
//      // Need to define for following JS scripts. For now, count on the
//      // relevant variables being set by Django.
//      var WEBSOCKET_SERVER = "{{ websocket_server }}";
//    </script>
//
//    <script src="/static/django_gui/index.html.js"></script>
//    <script src="/static/django_gui/websocket.js"></script>
//
// Relies on initial_send_message() and process_message() being defined
// by a previous script (in this// case index.html.js), where
// initial_send_message() should return a CachedDataServer command that
// will initiate receipt of the desired data, and process_message(mesg)
// will be called on the data received from that initial message and
// future messages.
//
// Note that this also counts on variable WEBSOCKET_SERVER  being set
// in the calling page.

////////////////////////////////////////////////////////////////////////////////
<<<<<<< HEAD
var [websocket_hostname, websocket_port] = WEBSOCKET_SERVER.split(':');
if (websocket_hostname.length == 0) {
  websocket_hostname = window.location.hostname;
}
var websocket_server = "ws://" + websocket_hostname + ':' + websocket_port+ "/";
=======
////////////////////////////////////////////////////////////////////////////////
var [ws_hostname, ws_port] = WEBSOCKET_SERVER.split(':');
if (ws_hostname.length == 0) {
  // If we have no hostname, get it from our containing page
  ws_hostname = window.location.hostname;
}
var websocket_server = "ws://" + ws_hostname + ':' + ws_port + "/";
>>>>>>> 8efaa1a1

//////////////////////////////////////////////////////////////
if (! "WebSocket" in window) {
  alert("Warning: websockets not supported by your Browser!");
}

// Set timer to retry websocket connection if it closes. Interval is
// turned off in ws.onopen() if/when we succeed.
var retry_interval = 3000;
var retry_websocket_connection;
var ws;

// Try connecting right off the bat
connect_websocket();

//////////////////////////////////////////////////////
function connect_websocket() {
  console.log("Trying to connect to websocket at " + websocket_server);
  ws = new WebSocket(websocket_server);
  
  ws.onopen = function() {
    // We've succeeded in opening - don't try anymore
    console.log("Connected - clearing retry interval");
    clearTimeout(retry_websocket_connection);

    // Send our first message to get things going.
    var initial_message = initial_send_message();
    send(initial_message);
  }
  ws.onclose = function() { 
    // websocket is closed.
    console.log("Connection is closed...");

    // Set up an alarm to sleep, then try re-opening websocket
    console.log("Setting timer to reconnect");
    retry_websocket_connection = setTimeout(connect_websocket,
                                            retry_interval);
  };

  ws.onmessage = function (received_message) { 
    //console.log("Got status update message: " + received_message.data);
    process_message(received_message.data);
    //console.log('done processing message');
    send({'type':'ready'})
  };
};

window.onbeforeunload = function(event) {
  console.log("Closing websocket");
  ws.close();
};

function send(message) {
  //console.log("Sending message '" + JSON.stringify(message) + "'");
  ws.send(JSON.stringify(message));
};<|MERGE_RESOLUTION|>--- conflicted
+++ resolved
@@ -23,21 +23,12 @@
 // in the calling page.
 
 ////////////////////////////////////////////////////////////////////////////////
-<<<<<<< HEAD
-var [websocket_hostname, websocket_port] = WEBSOCKET_SERVER.split(':');
-if (websocket_hostname.length == 0) {
-  websocket_hostname = window.location.hostname;
-}
-var websocket_server = "ws://" + websocket_hostname + ':' + websocket_port+ "/";
-=======
-////////////////////////////////////////////////////////////////////////////////
 var [ws_hostname, ws_port] = WEBSOCKET_SERVER.split(':');
 if (ws_hostname.length == 0) {
   // If we have no hostname, get it from our containing page
   ws_hostname = window.location.hostname;
 }
 var websocket_server = "ws://" + ws_hostname + ':' + ws_port + "/";
->>>>>>> 8efaa1a1
 
 //////////////////////////////////////////////////////////////
 if (! "WebSocket" in window) {
