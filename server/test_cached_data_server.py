--- conflicted
+++ resolved
@@ -437,11 +437,7 @@
 
   ############################
   def test_disk_cache(self):
-<<<<<<< HEAD
     WEBSOCKET_PORT = 8770
-=======
-    WEBSOCKET_PORT = 8769
->>>>>>> 1b717ea3
     tmpdir = tempfile.TemporaryDirectory()
     disk_cache = tmpdir.name + '/disk_cache'
     cds = CachedDataServer(port=WEBSOCKET_PORT, disk_cache=disk_cache)
