--- conflicted
+++ resolved
@@ -333,11 +333,7 @@
 
   ############################
   def test_disk_cache(self):
-<<<<<<< HEAD
-    WEBSOCKET_PORT = 8769
-=======
     WEBSOCKET_PORT = 8770
->>>>>>> 82191e6d
     tmpdir = tempfile.TemporaryDirectory()
     disk_cache = tmpdir.name + '/disk_cache'
     cds = CachedDataServer(port=WEBSOCKET_PORT, disk_cache=disk_cache)
