#!/usr/bin/env python3

"""Accept data in DASRecord or dict format via the cache_record() method,
then serve it to anyone who connects via a websocket. A
CachedDataServer can be instantiated by running this script from the
command line and providing one or more UDP ports on which to listen
for timestamped text data that it can parse into key:value pairs. It
may also be instantiated as part of a CachedDataWriter that can be
invoked on the command line via the listen.py script of via a
configuration file.
The following direct invocation of this script
```
    logger/utils/cached_data_server.py \
      --udp 6225 \
      --port 8766 \
      --disk_cache /var/tmp/openrvdas/disk_cache \
      --back_seconds 3600 \
      --v
```
says to
1. Listen on the UDP port specified by --udp for JSON-encoded,
   timestamped, field:value pairs. (See the definition for cache_record(),
   below for formats understood.)
2. Store the received data in memory, retaining the most recent 3600
   seconds for each field (default is 86400 seconds = 24 hours).
   (The total number of values cached per field is also limited by the
   ``max_records`` parameter and defaults to 2880, equivalent to two
   records per minute for 24 hours. It may be overridden to "infinite"
   by setting ``--max_records=0`` on the command line.)
3. Periodically back up the in-memory cache to a disk-based cache at
   /var/tmp/openrvdas/disk_cache (By default, back up every 60 seconds;
   this can be overridden with the --cleanup_interval argument).
4. Wait for clients to connect to the websocket at port 8766 and serve
   them the requested data. Web clients may issue JSON-encoded
   requests of the following formats (see the definition of
   serve_requests() for insight):
```
   {'type':'fields'}   - return a list of fields for which cache has data
   {'type':'describe',
    'fields':['field_1', 'field_2', 'field_3']}
       - return a dict of metadata descriptions for each specified field. If
         'fields' is omitted, return a dict of metadata for *all* fields
   {'type':'subscribe',
    'fields':{'field_1':{'seconds':50},
              'field_2':{'seconds':0},
              'field_3':{'seconds':-1}}}
       - subscribe to updates for field_1, field_2 and field_3. Allowable
         values for 'seconds':
            0  - provide only new values that arrive after subscription
           -1  - provide the most recent value, and then all future new ones
           num - provide num seconds of back data, then all future new ones
         If 'seconds' is missing, use '0' as the default.
   {'type':'ready'}
       - indicate that client is ready to receive the next set of updates
         for subscribed fields.
   {'type':'publish', 'data':{'timestamp':1555468528.452,
                              'fields':{'field_1':'value_1',
                                        'field_2':'value_2'}}}
       - submit new data to the cache (an alternative way to get data
         in without the same record size limits of a UDP packet).
```
"""
import asyncio
import json
import logging
import os
import os.path
import pprint
import re
import sys
import threading
import time
import websockets

sys.path.append(os.path.dirname(os.path.dirname(os.path.realpath(__file__))))

from logger.writers.text_file_writer import TextFileWriter
from logger.utils.das_record import DASRecord
from logger.utils.stderr_logging import StdErrLoggingHandler

############################
class RecordCache:
  """Structure for storing/retrieving record data and metadata."""
  def __init__(self):
    """
    In-memory storage for key:value pairs.
    """
    self.data = {}
    self.data_lock = threading.Lock() # When operating on whole dict

    self.metadata = {}
    self.metadata_lock = threading.Lock()

    # Create a lock for each key so threads don't step on each other
    self.locks = {key: threading.Lock() for key in self.keys()}

  ############################
  def cache_record(self, record):
    """Add the passed record to the cache.
    Expects passed records to be in one of two formats:
    1) DASRecord
    2) A dict encoding optionally a source data_id and timestamp and a
       mandatory 'fields' key of field_name: value pairs. This is the format
       emitted by default by ParseTransform:
  ```
       {
         'data_id': ...,    # optional
         'timestamp': ...,  # optional - use time.time() if missing
         'fields': {
           field_name: value,
           field_name: value,
           ...
         }
       }
  ```
    A twist on format (2) is that the values may either be a singleton
    (int, float, string, etc) or a list. If the value is a singleton,
    it is taken at face value. If it is a list, it is assumed to be a
    list of (value, timestamp) tuples, in which case the top-level
    timestamp, if any, is ignored.
  ```
       {
         'data_id': ...,  # optional
         'fields': {
            field_name: [(timestamp, value), (timestamp, value),...],
            field_name: [(timestamp, value), (timestamp, value),...],
            ...
         }
       }
  ```
    In addition to a 'fields' field, a record may contain a 'metadata'
    field. If present, the data server will look for a 'fields' dict
    inside the metadata dict and add the key-value pairs there to its
    cache of metadata about the fields:
  ```
       {'data_id': 's330',
        'fields': {'S330CourseMag': 244.29,
                   'S330CourseTrue': 219.61,
                   'S330Mode': 'A',
                   'S330SpeedKm': 16.5,
                   'S330SpeedKt': 8.9},
        'metadata': {'fields': {
          'S330CourseMag': {'description': 'Magnetic course',
                            'device': 's330',
                            'device_type': 'Seapath330',
                            'device_type_field': 'CourseMag',
                            'units': 'degrees'},
          'S330CourseTrue': {'description': 'True course',
                             ...}
          }
        }}
  ```
    This metadata field will be generated sent at intervals by a
    RecordParser (and its enclosing ParseTransform) if the parser's
    ``metadata_interval`` value is not None.
    """
    logging.debug('cache_record() received: %s', record)
    if not record:
      logging.debug('cache_record() received empty record.')
      return

    # If we've been passed a DASRecord, the field:value pairs are in a
    # field called, uh, 'fields'; if we've been passed a dict, look
    # for its 'fields' key.
    if type(record) is DASRecord:
      record_timestamp = record.timestamp
      fields = record.fields
      metadata = record.metadata
    elif type(record) is dict:
      record_timestamp = record.get('timestamp', time.time())
      fields = record.get('fields', None)
      metadata = record.get('metadata', None)
      if fields is None:
        logging.error('Dict record passed to cache_record() has no '
                      '"fields" key, which either means it\'s not a dict '
                      'you should be passing, or it is in the old "field_dict" '
                      'format that assumes key:value pairs are at the top '
                      'level.')
        logging.error('The record in question: %s', str(record))
        return
    else:
      logging.warning('Received non-DASRecord, non-dict input (type: %s): %s',
                        type(record), record)
      return

    # Add values from record to cache
    for field, value in fields.items():
      if not field in self.locks:
        self.locks[field] = threading.Lock()
      with self.locks[field]:
        if not field in self.data:
          self.data[field] = []

        if type(value) is list:
          # Okay, for this field we have a list of values - iterate through
          for val in value:
            # If element in the list is itself a list or a tuple,
            # we'll assume it's a (timestamp, value) pair. Otherwise,
            # use the default timestamp of 'now'.
            if type(val) in [list, tuple]:
              self._add_tuple(field, val)
            else:
              self._add_tuple(field, (record_timestamp, value))
        else:
          # If type(value) is *not* a list, assume it's the value
          # itself. Add it using the default timestamp.
          self._add_tuple(field, (record_timestamp, value))

      # Is there any metadata to add? Cache whatever is in the
      # metadata.data.fields dict. Blithely overwrite whatever might
      # be there already.
      if metadata:
        metadata_fields = metadata.get('fields', {})
        with self.metadata_lock:
          for field, value in metadata_fields.items():
            self.metadata[field] = value

  ############################
  def _add_tuple(self, field, value_tuple):
    #logging.debug('adding cache[%s] = %s', field, value_tuple)
    self.data[field].append(value_tuple)

  ############################
  def keys(self):
    """Return a list of all keys in the cache."""
    return list(self.data.keys())

  ############################
  def get_metadata(self, fields=None):
    """Return a dict of metadata for the specified list of fields. If no
    fields are specified, return metadata for all fields.
    """
    with self.metadata_lock:
      if fields:
        return {field:self.metadata.get(field, {}) for field in fields}
      else:
        return self.metadata

  ############################
  def cleanup(self, oldest=0, max_records=0):
    """Remove any data from cache with a timestamp older than 'oldest'
    seconds, but keep at least one (most recent) value.
    If max_records is non-zero, truncate to that many of the most
    recent records.
    """
    logging.debug('Cleaning up cache')
    fields = self.keys()
    for field in fields:
      if not field in self.locks:
        self.locks[field] = threading.Lock()
      with self.locks[field]:
        value_list = self.data[field]

        # If max_records is specified, truncate to keep that many of
        # most recent records.
        if max_records and len(value_list) > max_records:
          #logging.warning('Truncating %s %d->%d records', field,
          #                len(value_list), max_records)
          value_list = value_list[-max_records:]

        for i in range(len(value_list)): # Iterate until find value that's
          if value_list[i][0] > oldest:  # not too old
            break
        last_index = min(i, len(value_list)-1) # But keep at least one value
        self.data[field] = value_list[i:]

  ############################
  def save_to_disk(self, disk_cache):
    """Create one JSON-encoded cache file per field in the directory named
    by disk_cache.
    """
    logging.debug('Saving to cache.')
    if not disk_cache:
      logging.warning('save_to_disk called, but no disk_cache defined')
      return

    if not os.path.exists(disk_cache):
      os.makedirs(disk_cache)

    fields = self.keys()
    for field in fields:
      if not field in self.locks:
        self.locks[field] = threading.Lock()
      with self.locks[field]:
        with open(disk_cache + '/' + field, 'w') as cache_file:
          json.dump(self.data[field], cache_file)

  ############################
  def load_from_disk(self, disk_cache):
    """Load the data dict from directory of JSON-encoded cache files.
    """
    logging.info('Loading from disk at %s', disk_cache)
    if not disk_cache:
      logging.info('load_from_disk called, but no disk_cache defined')
      return

    if not os.path.exists(disk_cache):
      logging.info('load_from_disk: no cache found at "%s"', disk_cache)
      return

    field_files = [f for f in os.listdir(disk_cache)
                   if os.path.isfile(os.path.join(disk_cache, f))]
    logging.debug('Got cached fields: %s', field_files)
    for field in field_files:
      if not field in self.locks:
        self.locks[field] = threading.Lock()
      try:
        with self.locks[field]:
          with open(disk_cache + '/' + field, 'r') as cache_file:
            self.data[field] = json.load(cache_file)

      except (json.decoder.JSONDecodeError, UnicodeDecodeError):
        logging.warning('Failed to parse cache for %s', field)

############################
class WebSocketConnection:
  """Handle the websocket connection, serving data as requested."""
  ############################
  def __init__(self, websocket, cache, interval):
    self.websocket = websocket
    self.cache = cache
    self.interval = interval
    self.quit_flag = False

  ############################
  def closed(self):
    """Has our client closed the connection?"""
    return self.quit_flag

  ############################
  def quit(self):
    """Close the connection from our end and quit."""
    self.quit_flag = True

  ############################
  def get_matching_field_names(self, field_name):
    """If a wildcard field is present, returns a list
    (matching_field_names) of all the fields that match the
    pattern. Otherwise, it just returns the field_name as the sole
    entry in the list
<<<<<<< HEAD
=======

>>>>>>> 71ff66ad
    field_name - the name of the field as specified in the subscription request
    """

    matching_field_names = set()

    # If the field name is a wildcard
    if '*' in field_name:
      field_name = field_name.replace("*", ".+")

      for field in self.cache.keys():
        if re.search(field_name, field):
          matching_field_names.add(field)

    # If here, the field name is not a wildcard
    else:
      matching_field_names.add(field_name)

    return list(matching_field_names)

  ############################

  async def send_json_response(self, response, is_error=False):
    logging.debug('CachedDataServer sending %d bytes',
                  len(json.dumps(response)))
    await self.websocket.send(json.dumps(response))
    if is_error:
      logging.warning(response)

  ############################
  @asyncio.coroutine
  async def serve_requests(self):
    """Wait for requests and serve data, if it exists, from
    cache. Requests are in JSON with request type encoded in
    'request_type' field. Recognized request types are:
    ```
    fields - return a (JSON encoded) list of fields for which cache
        has data.
    describe - return a (JSON encoded) dict of metadata for the listed
        fields.
    publish - look for a field called 'data' and expect its value to
        be a dict containing data in one of the formats accepted by
        cache_record().
    subscribe - look for a field called 'fields' in the request whose
        value is a dict of the format
        ```
          {field_name:{seconds:600}, field_name:{seconds:0},...}
        ```
        The entire specification may also have a field called
        'interval', specifying how often server should provide
        updates. Will default to what was specified on command line
        with --interval flag (which itself defaults to 1 second
        intervals):
        ```
        ```
        A subscription will instruct the CachedDataServer to begin
        serving JSON messages of the format
        ```
          {
            field_name: [(timestamp, value), (timestamp, value),...],
            field_name: [(timestamp, value), (timestamp, value),...],
            field_name: [(timestamp, value), (timestamp, value),...],
          }
        ```
        Initially provide the number of seconds worth of back data
        requested, and on subsequent calls, return all data that have
        arrived since last call.
        NOTE: if the 'seconds' field is -1, server will only ever provide
        the single most recent value for the relevant field.
    ready - client has processed the previous data message and is ready
        for more.
    ```
    """
    # The field details specified in a subscribe request
    raw_requested_fields = {}

    # A map from field_name:latest_timestamp_sent. If
    # latest_timestamp_sent is -1, then we'll always send just the
    # most recent value we have for the field, regardless of how many
    # there are, or whether we've sent it before.
    field_timestamps = {}
    interval = self.interval # Use the default interval, uh, by default

    while not self.quit_flag:
      now = time.time()
      try:
        logging.debug('Waiting for client')
        raw_request = await self.websocket.recv()
        request = json.loads(raw_request)

        # Make sure we've received a dict
        if not type(request) is dict:
          await self.send_json_response(
            {'status':400, 'error':'non-dict request received'},
            is_error=True)

        # Make sure request dict has a 'type' field
        elif not 'type' in request:
          await self.send_json_response(
            {'status':400, 'error':'no "type" field found in request'},
            is_error=True)

        # Let's see what type of request it is

        # Send client a list of the variable names we're able to serve.
        elif request['type'] == 'fields':
          logging.debug('fields request')
          await self.send_json_response(
            {'type':'fields', 'status':200,
             'data': self.cache.keys()})

        # Send client a dict of metadata descriptions; if they've
        # specified a set of fields, give just metadata for those;
        # otherwise send everything.
        elif request['type'] == 'describe':
          logging.debug('describe request')
          fields = request.get('fields', None)
          result = self.cache.get_metadata(fields)
          await self.send_json_response(
            {'type':'describe', 'status':200, 'data':result})

        # Client wants to publish to cache and provides a dict of data
        elif request['type'] == 'publish':
          logging.debug('publish request')
          data = request.get('data', None)
          if data is  None:
            await self.send_json_response(
              {'type':'publish', 'status':400,
               'error':'no data field found in request'},
               is_error=True)
          elif type(data) is not dict:
            await self.send_json_response(
              {'type':'publish', 'status':400,
               'error':'request has non-dict data field'},
               is_error=True)
          else:
            self.cache.cache_record(data)
            await self.send_json_response({'type':'publish', 'status':200})

        # Client wants to subscribe, and provides a dict of requested fields
        elif request['type'] == 'subscribe':
          logging.debug('subscribe request')
          # Have they given us a new subscription interval?
          requested_interval = request.get('interval', None)
          if requested_interval is not None:
            try:
              interval = float(requested_interval)
            except ValueError:
              await self.send_json_response(
                {'type':'subscribe', 'status':400,
                 'error':'non-numeric interval requested'},
                is_error=True)
              continue

          # Which fields do they want?
          raw_requested_fields = request.get('fields', None)
          if not raw_requested_fields:
            await self.send_json_response(
              {'type':'subscribe', 'status':400,
               'error':'no fields found in subscribe request'},
              is_error=True)
            continue

          # What format do they want output in? field_dict?
          # record_list? By default, use field_dict.
          requested_format = request.get('format', 'field_dict')

          # Parse out request field names and number of back seconds
          # requested. Encode that as 'last timestamp sent', unless back
          # seconds == -1. If -1, save it as -1, so that we know we're
          # always just sending the the most recent field value. Stores
          # all fields, including expanded entries from a wildcard, in the
          # requested_fields dict.

          now = time.time()
          field_timestamps = {}
          requested_fields = {}

          for field_name, field_spec in raw_requested_fields.items():

            matching_field_names = self.get_matching_field_names(field_name)

            for matching_field_name in matching_field_names:
              requested_fields[matching_field_name] = field_spec

              # If we don't have a field spec dict
              if not type(field_spec) is dict:
                back_seconds = 0
              else:
                back_seconds = field_spec.get('seconds', 0)

              if back_seconds == -1:
                field_timestamps[matching_field_name] = -1
              else:
                field_timestamps[matching_field_name] = now - back_seconds

          # Let client know request succeeded
          await self.send_json_response({'type':'subscribe', 'status':200})

        # Client just letting us know it's ready for more. If there are
        # fields that have been requested, send along any new data for
        # them.
        elif request['type'] == 'ready':
          logging.debug('Websocket got ready...')
          if not field_timestamps:
            await self.send_json_response(
              {'type':'ready', 'status':400,
               'error':'client ready, but no data requested.'},
              is_error=True)
            continue

          ##########
          results = {}
          if requested_format == 'field_dict':
            for field_name, field_spec in requested_fields.items():
             if not field_name in self.cache.locks:
               logging.debug('No data for requested field %s', field_name)
               continue
             with self.cache.locks[field_name]:
              latest_timestamp = field_timestamps.get(field_name, 0)
              field_cache = self.cache.data.get(field_name, None)
              if field_cache is None:
                logging.debug('No cached data for %s', field_name)
                continue

              # If no data for requested field, skip.
              if not field_cache or not field_cache[-1]:
                continue

              # Check if we're returning raw values or
              # processing/averaging them somehow.
              subsample_spec = field_spec.get('subsample', None)
              if subsample_spec:
                field_results = subsample(subsample_spec, field_cache,
                                          latest_timestamp, now)
                results[field_name] = field_results

                # If we did get results, store the timestamp of that
                # last one.
                if field_results:
                  field_timestamps[field_name] = field_results[-1][0]
                continue

              # If special case -1, they want just single most recent
              # value, then future results. Grab last value, then set its
              # timestamp as the last one we've seen.
              elif latest_timestamp == -1:
                last_value = field_cache[-1]
                results[field_name] = [ last_value ]
                field_timestamps[field_name] = last_value[0] # ts of last value
                continue

              # Otherwise - if no data newer than the latest
              # timestamp we've already sent, skip,
              elif not field_cache[-1][0] > latest_timestamp:
                continue

              # Otherwise, copy over records arrived since
              # latest_timestamp and update the latest_timestamp sent
              # (first element of last pair in field_cache).
              else:
                field_results = [pair for pair in field_cache if
                                 pair[0] > latest_timestamp]
                results[field_name] = field_results
                if field_results:
                  field_timestamps[field_name] = field_results[-1][0]

          ##########
          # If not outputting data as a field dict, output as a list
          # of records.
          elif requested_format == 'record_list':
            records = {}
            for field_name, field_spec in requested_fields.items():
              if not field_name in self.cache.locks:
                logging.debug('No data for requested field %s', field_name)
                continue
              with self.cache.locks[field_name]:
                latest_timestamp = field_timestamps.get(field_name, 0)
                field_cache = self.cache.data.get(field_name, None)

                if not field_cache or not field_cache[-1]:
                  logging.debug('No cached data for %s', field_name)
                  continue

                # If latest_timestamp is special case -1, they want just
                # single most recent value, then future results. Grab
                # last value, then set its timestamp as the last one
                # we've seen.
                elif latest_timestamp == -1:
                  last_ts, last_value = field_cache[-1]
                  if not last_ts in records:
                    records[last_ts] = {}
                  records[last_ts][field_name] = last_value
                  field_timestamps[field_name] = last_ts
                  continue

                # Otherwise - if no data newer than the latest
                # timestamp we've already sent, skip,
                elif not field_cache[-1][0] > latest_timestamp:
                  continue

                # Otherwise, copy over records arrived since
                # latest_timestamp and update the latest_timestamp sent
                # (first element of last pair in field_cache).
                else:
                  # Get the new (ts, value) pairs for this field
                  field_results = [pair for pair in field_cache
                                   if pair[0] > latest_timestamp]

                  # We know field_results is non-empty because of previous
                  # elif, so new latest timestamp is last ts in it.
                  field_timestamps[field_name] = field_results[-1][0]

                  # Collate values by timestamp, folding into values for
                  # other fields.
                  for ts, value in field_results:
                    if not ts in records:
                      records[ts] = {}
                    records[ts][field_name] = value

            # Create and send a list with one DASRecord-like dict for
            # each timestamp.
            results = [{'timestamp':ts, 'fields':records[ts]}
                       for ts in sorted(records)]

          # If unknown requested format
          else:
            mesg = ('Unrecognized requested format: %s; valid formats are '
                    '"field_dict" and "record_list"' % requested_format)
            await self.send_json_response(
              {'status': 400,
               'error': 'Unrecognized requested format: %s; valid formats are '
               '"field_dict" and "record_list"' % requested_format},
              is_error=True)

          logging.debug('Websocket results: %s...', str(results)[0:100])

          # Package up what results we have (if any) and send them off
          await self.send_json_response({'type':'data', 'status':200,
                                         'data':results})

          # New results or not, take a nap before trying to fetch more results
          elapsed = time.time() - now
          time_to_sleep = max(0, interval - elapsed)
          logging.debug('Sleeping %g seconds', time_to_sleep)
          await asyncio.sleep(time_to_sleep)

        # If unrecognized request type - whine, then iterate
        else:
          await self.send_json_response(
            {'status':400,
             'error':'unrecognized request type: %s' % request_type},
              is_error=True)

      # If we got bad input, complain and loop
      except json.JSONDecodeError:
        await self.send_json_response(
          {'status':400, 'error':'received unparseable JSON'},
          is_error=True)
        logging.warning('unparseable JSON: %s', raw_request)

      # If our connection closed, complain and exit gracefully
      except websockets.exceptions.ConnectionClosed:
        logging.info('Client closed connection')
        self.quit()

################################################################################
class CachedDataServer:
  """Class that caches field:value pairs passed to it in either a
  DASRecord or a simple dict. It also establishes a websocket server
  on the specified port and serves the cached values to clients that
  connect via a websocket.
  The server listens for two types of requests:
  1. If the request is the string "variables", return a list of the
     names of the variables the server has in cache and is able to
     serve. The server will continue listening for follow up messages,
     most likely this one:
  2. If the request is a python dict, assume it is of the form:
  ```
      {field_1_name: {'seconds': num_secs},
       field_2_name: {'seconds': num_secs},
       ...}
  ```
     where seconds is a float representing the number of seconds of
     back data being requested.
     This field dict is passed to serve_fields(), which will to retrieve
     num_secs of back data for each of the specified fields and return it
     as a JSON-encoded dict of the form:
  ```
       {
         field_1_name: [(timestamp, value), (timestamp, value), ...],
         field_2_name: [(timestamp, value), (timestamp, value), ...],
         ...
       }
  ```
  The server will then await a "ready" message from the client, and when
  received, will loop and send a JSON-encoded dict of all the
  (timestamp, value) tuples that have come in since the previous
  request. It will continue this behavior indefinitely, waiting for a
  "ready" request and sending updates.
  """

  ############################
  def __init__(self, port, interval=1, back_seconds=60*60, max_records=60*24,
               cleanup_interval=60, disk_cache=None, event_loop=None):
    """
    port         Port on which to serve websocket connections
    interval     How frequently to serve updates
    back_seconds
                 How many seconds of back data to retain
    max_records
                 Maximum number of records to store for each variable.
    cleanup_interval
                 How many seconds between calls to cleanup old cache entries
                 and save to disk (if disk_cache is specified)
    disk_cache   If not None, name of directory in which to backup values
                 from in-memory cache
    event_loop   If not None, the event loop to use for websocket events
    """
    self.port = port
    self.interval = interval
    self.back_seconds = back_seconds
    self.max_records = max_records
    self.cleanup_interval = cleanup_interval
    self.event_loop = event_loop

    self.cache = RecordCache()

    # If they've given us the name of a disk cache, try loading our
    # RecordCache from it.
    self.disk_cache = disk_cache
    if disk_cache:
      self.cache.load_from_disk(disk_cache)

    # List where we'll store our websocket connections so that we can
    # keep track of which are still open, and signal them to close
    # when we're done.
    self._connections = []
    self._connection_lock = threading.Lock()

    # If we've received an event loop, use it, otherwise create a new one
    # of our own.
    if not event_loop:
      self.event_loop = asyncio.new_event_loop()
      asyncio.set_event_loop(self.event_loop)
    else:
      self.event_loop = None
      asyncio.set_event_loop(event_loop)

    self.quit_flag = False

    # Start a thread to loop through, cleaning up the cache and (if we've
    # been given a disk_cache file) backing memory up to it.
    threading.Thread(target=self.cleanup_loop, daemon=True).start()

    # Fire up the thread that's going to the websocket server in our
    # event loop. Calling quit() it will close any remaining
    # connections and stop the event loop, terminating the server.
    self.server_thread = threading.Thread(target=self._run_websocket_server,
                                          daemon=True)
    self.server_thread.start()

  ############################
  def __del__(self):
    if self.event_loop:
      self.event_loop.stop()
      self.event_loop.close()

  ############################
  def cache_record(self, record):
    """Cache the passed record."""
    self.cache.cache_record(record)

  ############################
  def cleanup_loop(self):
    """Clear out records older than oldest seconds."""
    while not self.quit_flag:
      time.sleep(self.cleanup_interval)

      # What's the oldest record we should retain?
      oldest = time.time() - self.back_seconds
      self.cache.cleanup(oldest=oldest, max_records=self.max_records)

      # If we're using a disk cache, save things now
      if self.disk_cache:
        self.cache.save_to_disk(self.disk_cache)

  ############################
  def _run_websocket_server(self):
    """Start serving on the specified websocket.
    """
    logging.info('Starting WebSocketServer on port %d', self.port)
    try:
      self.websocket_server = websockets.serve(
        ws_handler=self._serve_websocket_data,
        host='', port=self.port, loop=self.event_loop)

      # If event loop is already running, just add server to task list
      if self.event_loop.is_running():
        asyncio.ensure_future(self.websocket_server, loop=self.event_loop)

      # Otherwise, fire up the event loop now
      else:
        self.event_loop.run_until_complete(self.websocket_server)
        self.event_loop.run_forever()
    except OSError as e:
      logging.fatal('Failed to open websocket on port %s: %s',self.port, str(e))
      raise e

  ############################
  def quit(self):
    """Exit the loop and shut down all loggers.
    """
    self.quit_flag = True

    # Close any connections
    with self._connection_lock:
      for connection in self._connections:
        connection.quit()
    logging.info('WebSocketServer closed')

    # Stop the event loop that's serving connections
    self.event_loop.stop()

    # Wait for thread that's running the server to finish
    self.server_thread.join()

  ############################
  """Top-level coroutine for running CachedDataServer."""
  @asyncio.coroutine
  async def _serve_websocket_data(self, websocket, path):
    logging.debug('New data websocket client attached: %s', path)

    # Here is where we see the anomalous behavior - when constructed
    # directly, self.cache is as it should be: a shared cache. But
    # when invoked indirectly, e.g. as part of a listener via
    #
    #    listener = ListenerFromLoggerConfig(config)
    #    proc = multiprocessing.Process(target=listener.run, daemon=True)
    #    proc.start()
    #
    # then self.cache always appears ins in its initial (empty) state.
    connection = WebSocketConnection(websocket, self.cache, self.interval)

    # Stash the connection so we can tell it to exit when we receive a
    # quit(). But first do some cleanup, getting rid of old
    # connections that have closed.
    with self._connection_lock:
      index = 0
      while index < len(self._connections):
        if self._connections[index].closed():
          logging.debug('Disposing of closed connection.')
          self._connections.pop(index)
        else:
          index += 1
      # Now add the new connection
      self._connections.append(connection)

    # If client disconnects, tell connection to quit
    try:
      await connection.serve_requests()
    except websockets.ConnectionClosed:
      logging.warning('client disconnected')
    except KeyboardInterrupt:
      logging.warning('Keyboard Interrupt')

    connection.quit()
    await websocket.close()

################################################################################
################################################################################
if __name__ == '__main__':
  import argparse

  from logger.readers.composed_reader import ComposedReader
  from logger.readers.udp_reader import UDPReader
  from logger.transforms.from_json_transform import FromJSONTransform
  from logger.utils import record_parser

  parser = argparse.ArgumentParser()
  parser.add_argument('--port', dest='port', required=True,
                      action='store', type=int,
                      help='Websocket port on which to serve data')

  parser.add_argument('--udp', dest='udp', default=None, action='store',
                      help='Comma-separated list of network ports to listen '
                      'for data on, e.g. 6221,6224. Prefix by group id '
                      'to specify multicast.')

  parser.add_argument('--disk_cache', dest='disk_cache', default=None,
                      action='store', help='If specified, periodically '
                      'backup the in-memory cache to disk. On restart, '
                      'data will be reloaded from this cache.')

  parser.add_argument('--back_seconds', dest='back_seconds', action='store',
                      type=float, default=24*60*60,
                      help='Maximum number of seconds of old data to keep '
                      'for serving to new clients.')

  parser.add_argument('--max_records', dest='max_records', action='store',
                      type=int, default=24*60*2,
                      help='Maximum number of records to store per variable.')

  parser.add_argument('--cleanup_interval', dest='cleanup_interval',
                      action='store', type=float, default=60,
                      help='How often to clean old data out of the cache.')

  parser.add_argument('--interval', dest='interval', action='store',
                      type=float, default=0.5,
                      help='How many seconds to sleep between successive '
                      'sends of data to clients.')

  parser.add_argument('--stderr_file', dest='stderr_file', default=None,
                      help='Optional file to which stderr messages should '
                      'be written.')

  parser.add_argument('-v', '--verbosity', dest='verbosity', default=0,
                      action='count', help='Increase output verbosity')
  args = parser.parse_args()

  # Set logging verbosity
  LOGGING_FORMAT = '%(asctime)-15s %(filename)s:%(lineno)d %(message)s'
  LOG_LEVELS = {0:logging.WARNING, 1:logging.INFO, 2:logging.DEBUG}

  log_level = LOG_LEVELS[min(args.verbosity, max(LOG_LEVELS))]
  logging.basicConfig(format=LOGGING_FORMAT)
  logging.getLogger().setLevel(log_level)
  if args.stderr_file:
    stderr_writer = [TextFileWriter(filename=args.stderr_file,
                                    split_by_date=True)]
    logging.getLogger().addHandler(StdErrLoggingHandler(stderr_writer))

  logging.info('Starting CachedDataServer')
  server = CachedDataServer(port=args.port,
                            interval=args.interval,
                            back_seconds=args.back_seconds,
                            max_records=args.max_records,
                            cleanup_interval=args.cleanup_interval,
                            disk_cache=args.disk_cache)

  # Only create reader(s) if they've given us a network to read from;
  # otherwise, count on data coming from websocket publish
  # connections.
  if args.udp:
    readers = []
    # Readers may either be just a port (to listen for broadcast) or
    # a multicast_group:port to listen for multicast.
    for udp_spec in args.udp.split(','):
      group_port = udp_spec.split(':')
      port = int(group_port[-1])
      multicast_group = group_port[-2] if len(group_port) == 2 else ''
      readers.append(UDPReader(port=port, source=multicast_group))
    transform = FromJSONTransform()
    reader = ComposedReader(readers=readers, transforms=[transform])


  # Loop, reading data and writing it to the cache
  try:
    while True:
      if args.udp:
        record = reader.read()
        server.cache_record(record)
      else:
        time.sleep(args.interval)

  except KeyboardInterrupt:
    logging.warning('Received KeyboardInterrupt - shutting down')
    if args.disk_cache:
      logging.warning('Will try to save to disk cache prior to shutdown...')
      server.cache.save_to_disk(args.disk_cache)
    server.quit()<|MERGE_RESOLUTION|>--- conflicted
+++ resolved
@@ -337,11 +337,8 @@
     """If a wildcard field is present, returns a list
     (matching_field_names) of all the fields that match the
     pattern. Otherwise, it just returns the field_name as the sole
-    entry in the list
-<<<<<<< HEAD
-=======
-
->>>>>>> 71ff66ad
+    entry in the list.
+
     field_name - the name of the field as specified in the subscription request
     """
 
